--- conflicted
+++ resolved
@@ -408,13 +408,8 @@
         d['z_observed'] = d['z']
 
         # Adding some smear according to posrec resolution
-<<<<<<< HEAD
         d['x_observed'] = np.random.normal(d['x_observed'].values, scale=2) # 2 cm resolution
         d['y_observed'] = np.random.normal(d['y_observed'].values, scale=2) # 2 cm resolution
-=======
-        d['x_observed'] = np.random.normal(d['x_observed'].values, scale=4) # 0.4 = 4 mm resolution)
-        d['y_observed'] = np.random.normal(d['y_observed'].values, scale=4) # 4 mm resolution)
->>>>>>> f67516ce
 
         # add effective drift velocity depending on (r,z) position
         # correct drift time using velocity depending on (r,z) position
