"""XENON1T SR1 implementation
"""
import os

import numpy as np
import pandas as pd
import tensorflow as tf
import tensorflow_probability as tfp

import flamedisx as fd
import json

import pdb

export, __all__ = fd.exporter()

o = tf.newaxis

##
# Yield maps
##
s1_map, s2_map = [
    fd.InterpolatingMap(fd.get_resource(fd.pax_file(x)))
    for x in ('XENON1T_s1_xyz_ly_kr83m-SR1_pax-664_fdc-adcorrtpf.json',
              'XENON1T_s2_xy_ly_SR1_v2.2.json')]

##
# Parameters
##
DEFAULT_G1 = 0.142
DEFAULT_G2 = 11.4  # g2 bottom

DEFAULT_AREA_FRACTION_TOP = 0.63  # fraction of light from top array
DEFAULT_P_DPE = 0.219
DEFAULT_EXTRACTION_EFFICIENCY = 0.96

DEFAULT_ELECTRON_LIFETIME = 641e3
DEFAULT_DRIFT_VELOCITY = 1.34 * 1e-4   # cm/ns, from analysis paper II

DEFAULT_DRIFT_FIELD = 81.

DEFAULT_G2_TOTAL = DEFAULT_G2 / (1.-DEFAULT_AREA_FRACTION_TOP)
DEFAULT_SINGLE_ELECTRON_GAIN = DEFAULT_G2_TOTAL / DEFAULT_EXTRACTION_EFFICIENCY
DEFAULT_SINGLE_ELECTRON_WIDTH = 0.25 * DEFAULT_SINGLE_ELECTRON_GAIN

# Official numbers from BBF
DEFAULT_S1_RECONSTRUCTION_BIAS_PIVOT = 0.5948841302444277
DEFAULT_S2_RECONSTRUCTION_BIAS_PIVOT = 0.49198507921078005
DEFAULT_S1_RECONSTRUCTION_EFFICIENCY_PIVOT = -0.31816407029454036 

##
# Combined cuts acceptances
##
path_cut_accept_s1 = ['S1AcceptanceSR1_v7_Median.json']
path_cut_accept_s2 = ['S2AcceptanceSR1_v7_Median.json']

##
# Pax reconstruction bias (do not reorder: Lowers, Uppers)
## 
path_reconstruction_bias_mean_s1 = ['ReconstructionS1BiasMeanLowers_SR1_v2.json',
                                    'ReconstructionS1BiasMeanUppers_SR1_v2.json']
path_reconstruction_bias_mean_s2 = ['ReconstructionS2BiasMeanLowers_SR1_v2.json',
                                    'ReconstructionS2BiasMeanUppers_SR1_v2.json']

##
# Pax reconstruction efficiencies (do not reorder: Lowers, Medians, Uppers)
##
path_reconstruction_efficiencies_s1 = ['RecEfficiencyLowers_SR1_70phd_v1.json',
                                       'RecEfficiencyMedians_SR1_70phd_v1.json',
                                       'RecEfficiencyUppers_SR1_70phd_v1.json']

##
# Elife
##
elife_variable = True

auxiliary_base = os.path.abspath(os.path.join(os.path.join(__file__, os.pardir), os.pardir))
path_electron_lifetimes = [auxiliary_base+'/auxiliary_maps/SR1_Elife.json']

def read_maps_tf(path_bag, is_bbf=False):
    """ Function to read reconstruction bias/combined cut acceptances/dummy maps.
    Note that this implementation fundamentally assumes upper and lower bounds
    have exactly the same domain definition.
    :param path_bag: Array of bbf files names to be read
    :param is_bbf: 1 if reading bbf files, 0 if reading dummy maps
    :return: Array of tensors of maps, and its corresponding domain
    """
    data_bag = []
    yy_ref_bag = []
    for loc_path in path_bag:
        if is_bbf:
            tmp = fd.get_bbf_file(loc_path)
        else:
            with open(loc_path) as json_file:
                tmp = json.load(json_file)
        yy_ref_bag.append(tf.convert_to_tensor(tmp['map'], dtype=fd.float_type()))
        data_bag.append(tmp)
    domain_def = tmp['coordinate_system'][0][1]

    return yy_ref_bag, domain_def


def itp_cut_accept_tf(sig, fmap, domain_def):
    """ Interpolates the combined cut acceptance at given S1/S2
    :param sig: S1 or S2 values
    :param fmap: map returned by read_maps_tf
    :param domain_def: domain returned by read_maps_tf
    :return: Tensor of combined cut acceptance values (same shape as sig)
    """
    accept_out = tf.squeeze(tfp.math.interp_regular_1d_grid(x=sig,
            x_ref_min=domain_def[0], x_ref_max=domain_def[1], y_ref=fmap,
            fill_value='constant_extension'))
    return accept_out


def cal_bias_tf(sig, fmap, domain_def, pivot_pt):
    """ Computes the reconstruction bias mean given the pivot point
    :param sig: S1 or S2 values
    :param fmap: map returned by read_maps_tf
    :param domain_def: domain returned by read_maps_tf
    :param pivot_pt: Pivot point value (scalar)
    :return: Tensor of bias values (same shape as sig)
    """
    tmp = tf.convert_to_tensor(sig, dtype=fd.float_type())
    bias_low = tfp.math.interp_regular_1d_grid(x=tmp,
            x_ref_min=domain_def[0], x_ref_max=domain_def[1], y_ref=fmap[0],
            fill_value='constant_extension')
    bias_high = tfp.math.interp_regular_1d_grid(x=tmp,
            x_ref_min=domain_def[0], x_ref_max=domain_def[1], y_ref=fmap[1],
            fill_value='constant_extension')

    tmp = tf.math.subtract(bias_high, bias_low)
    tmp1 = tf.math.scalar_mul(pivot_pt, tmp)
    bias_out = tf.math.add(tmp1, bias_low)
    bias_out = tf.math.add(bias_out, tf.ones_like(bias_out))

    return bias_out


def cal_rec_efficiency_tf(sig, fmap, domain_def, pivot_pt):
    """ Computes the reconstruction efficiency given the pivot point
    :param sig: photon detected
    :param fmap: map returned by read_maps_tf
    :param domain_def: domain returned by read_maps_tf
    :param pivot_pt: Pivot point value (scalar)
    :return: Tensor of bias values (same shape as sig)
    """
    tmp = tf.convert_to_tensor(sig, dtype=fd.float_type())

    bias_median = tfp.math.interp_regular_1d_grid(x=tmp,
            x_ref_min=domain_def[0], x_ref_max=domain_def[1], y_ref=fmap[1],
            fill_value='constant_extension')

    if pivot_pt<0:
        bias_other = tfp.math.interp_regular_1d_grid(x=tmp,
                x_ref_min=domain_def[0], x_ref_max=domain_def[1], y_ref=fmap[0],
                fill_value='constant_extension')
        bias_out = pivot_pt*(bias_median-bias_other)+bias_median
    else:
        bias_other = tfp.math.interp_regular_1d_grid(x=tmp,
                x_ref_min=domain_def[0], x_ref_max=domain_def[1], y_ref=fmap[2],
                fill_value='constant_extension')
        bias_out = pivot_pt*(bias_other-bias_median)+bias_median
    
    return bias_out


##
# Flamedisx sources
##
class SR1Source:
    drift_velocity = DEFAULT_DRIFT_VELOCITY

    #def __init__(self, t_start, t_stop, *args, **kwargs):
    #    print('set time in SR1Source init')
    #    self.t_start = pd.to_datetime(t_start, unit='ns')
    #    self.t_stop = pd.to_datetime(t_stop, unit='ns')
    #    print('done set time in SR1Source init')

    def __init__(self, *args, **kwargs):
<<<<<<< HEAD
=======
        super().__init__(*args, **kwargs)

>>>>>>> aaa69a45
        # Loading combined cut acceptances
        self.cut_accept_map_s1, self.cut_accept_domain_s1 = \
            read_maps_tf(path_cut_accept_s1, is_bbf=True)
        self.cut_accept_map_s2, self.cut_accept_domain_s2 = \
            read_maps_tf(path_cut_accept_s2, is_bbf=True)
<<<<<<< HEAD
        
        # Loading reconstruction efficiencies map
        self.recon_eff_map_s1, self.domain_def_ph = \
            read_maps_tf(path_reconstruction_efficiencies_s1, is_bbf=True)
=======
>>>>>>> aaa69a45

        # Loading reconstruction bias map
        self.recon_map_s1_tf, self.domain_def_s1 = \
            read_maps_tf(path_reconstruction_bias_mean_s1, is_bbf=True)
        self.recon_map_s2_tf, self.domain_def_s2 = \
            read_maps_tf(path_reconstruction_bias_mean_s2, is_bbf=True)
        
        # Loading electron lifetime map
        self.elife_tf, self.domain_def_elife = \
            read_maps_tf(path_electron_lifetimes, is_bbf=False) 
        
        super().__init__(*args, **kwargs)

    def reconstruction_bias_s1(self,
                               sig,
                               bias_pivot_pt1=DEFAULT_S1_RECONSTRUCTION_BIAS_PIVOT):
        reconstruction_bias = cal_bias_tf(sig,
                                          self.recon_map_s1_tf,
                                          self.domain_def_s1,
                                          pivot_pt=bias_pivot_pt1)
        return reconstruction_bias

    def reconstruction_bias_s2(self,
                               sig,
                               # Need to change the name; the pivot points
                               # for S2 and S2 are independent
                               bias_pivot_pt2=DEFAULT_S2_RECONSTRUCTION_BIAS_PIVOT):
        reconstruction_bias = cal_bias_tf(sig,
                                          self.recon_map_s2_tf,
                                          self.domain_def_s2,
                                          pivot_pt=bias_pivot_pt2)
        return reconstruction_bias

    def random_truth(self, n_events, fix_truth=None, **params):
        d = super().random_truth(n_events, fix_truth=fix_truth, **params)

        # Add extra needed columns
        # TODO: Add FDC maps instead of posrec resolution
        d['x_observed'] = np.random.normal(d['x'].values,
                                           scale=2)  # 2cm resolution)
        d['y_observed'] = np.random.normal(d['y'].values,
                                           scale=2)  # 2cm resolution)
        return d

    def add_extra_columns(self, d):
        super().add_extra_columns(d)
        d['s2_relative_ly'] = s2_map(
             np.transpose([d['x_observed'].values,
                          d['y_observed'].values]))
        d['s1_relative_ly'] = s1_map(
            np.transpose([d['x'].values,
                          d['y'].values,
                          d['z'].values]))

    def electron_detection_eff(self,
                               drift_time,
                               event_time,
                               *,
                               elife=DEFAULT_ELECTRON_LIFETIME,
                               extraction_eff=DEFAULT_EXTRACTION_EFFICIENCY):

        if elife_variable:
            elife = itp_cut_accept_tf(event_time/1e9, self.elife_tf,
                    self.domain_def_elife)
            elife *= 1e3
            print('Got elife evolution (normal)')
        else:
            print('No elife evolution')
        
        return extraction_eff * tf.exp(-drift_time / elife)

    @staticmethod
    def electron_gain_mean(s2_relative_ly,
                           *,
                           single_electron_gain=DEFAULT_SINGLE_ELECTRON_GAIN):
        return single_electron_gain * s2_relative_ly

    @staticmethod
    def electron_gain_std(s2_relative_ly,
                          *,
                          single_electron_width=DEFAULT_SINGLE_ELECTRON_WIDTH):
        # 0 * light yield is to fix the shape
        return single_electron_width + 0. * s2_relative_ly

    @staticmethod
    def photon_detection_eff(s1_relative_ly, g1=DEFAULT_G1):
        mean_eff= g1 / (1. + DEFAULT_P_DPE)
        return mean_eff * s1_relative_ly

    def photon_acceptance(self,
                          photons_detected,
                          scalar=DEFAULT_S1_RECONSTRUCTION_EFFICIENCY_PIVOT):
        acceptance = cal_rec_efficiency_tf(photons_detected,
                                        self.recon_eff_map_s1,
                                        self.domain_def_ph,
                                        scalar)

        return acceptance

    def s1_acceptance(self,
                      s1,
                      cs1,
                      # Only used here, DEFAULT_.. would be super verbose
                      cs1_min=3.,
                      cs1_max=70.):
        acceptance = tf.where((cs1 > cs1_min) & (cs1 < cs1_max),
                              tf.ones_like(s1, dtype=fd.float_type()),
                              tf.zeros_like(s1, dtype=fd.float_type()))

        # multiplying by combined cut acceptance
        acceptance *= itp_cut_accept_tf(s1,
                                        self.cut_accept_map_s1,
                                        self.cut_accept_domain_s1)
        return acceptance

    def s2_acceptance(self,
                      s2,
                      cs2,
                      cs2b_min=50.1,
                      cs2b_max=7940.):
        acceptance = tf.where((cs2 > cs2b_min) & (cs2 < cs2b_max),
                              tf.ones_like(s2, dtype=fd.float_type()),
                              tf.zeros_like(s2, dtype=fd.float_type()))

        # multiplying by combined cut acceptance
        acceptance *= itp_cut_accept_tf(s2,
                                        self.cut_accept_map_s2,
                                        self.cut_accept_domain_s2)

        return acceptance


# ER Source for SR1
@export
class SR1ERSource(SR1Source,fd.ERSource):

    @staticmethod
    def p_electron(nq, W=13.8e-3, mean_nexni=0.15,  q0=1.13, q1=0.47,
                   gamma_er=0.031 , omega_er=31.):
        # gamma_er from paper 0.124/4
        F = tf.constant(DEFAULT_DRIFT_FIELD, dtype=fd.float_type())

        e_kev = nq * W
        fi = 1. / (1. + mean_nexni)
        ni, nex = nq * fi, nq * (1. - fi)
        wiggle_er = gamma_er * tf.exp(-e_kev / omega_er) * F ** (-0.24)
        # delta_er and gamma_er are highly correlated
        # F **(-delta_er) set to constant
        r_er = 1. - tf.math.log(1. + ni * wiggle_er) / (ni * wiggle_er)
        r_er /= (1. + tf.exp(-(e_kev - q0) / q1))
        p_el = ni * (1. - r_er) / nq

        return fd.safe_p(p_el)

    @staticmethod
    def p_electron_fluctuation(nq, q2=0.034, q3_nq=123.):
        # From SR0, BBF model, right?
        # q3 = 1.7 keV ~= 123 quanta
        # For SR1:
        return tf.clip_by_value(
            q2 * (tf.constant(1., dtype=fd.float_type()) - tf.exp(-nq / q3_nq)),
            tf.constant(1e-4, dtype=fd.float_type()),
            float('inf'))


@export
class SR1NRSource(SR1Source, fd.NRSource):
    # TODO: Define the proper nr spectrum
    # TODO: Modify the SR1NRSource to fit AmBe data better

    def p_electron(self, nq, *,
                   alpha=1.280, zeta=0.045, beta=273 * .9e-4,
                   gamma=0.0141, delta=0.062,
                   drift_field=DEFAULT_DRIFT_FIELD):
        """Fraction of detectable NR quanta that become electrons,
        slightly adjusted from Lenardo et al.'s global fit
        (https://arxiv.org/abs/1412.4417).

        Penning quenching is accounted in the photon detection efficiency.
        """
        # TODO: so to make field pos-dependent, override this entire f?
        # could be made easier...

        # prevent /0  # TODO can do better than this
        nq = nq + 1e-9

        # Note: final term depends on nq now, not energy
        # this means beta is different from lenardo et al
        nexni = alpha * drift_field ** -zeta * (1 - tf.exp(-beta * nq))
        ni = nq * 1 / (1 + nexni)

        # Fraction of ions NOT participating in recombination
        squiggle = gamma * drift_field ** -delta
        fnotr = tf.math.log(1 + ni * squiggle) / (ni * squiggle)

        # Finally, number of electrons produced..
        n_el = ni * fnotr

        return fd.safe_p(n_el / nq)


@export
class SR1WIMPSource(SR1NRSource, fd.WIMPSource):
    pass<|MERGE_RESOLUTION|>--- conflicted
+++ resolved
@@ -178,23 +178,17 @@
     #    print('done set time in SR1Source init')
 
     def __init__(self, *args, **kwargs):
-<<<<<<< HEAD
-=======
         super().__init__(*args, **kwargs)
 
->>>>>>> aaa69a45
         # Loading combined cut acceptances
         self.cut_accept_map_s1, self.cut_accept_domain_s1 = \
             read_maps_tf(path_cut_accept_s1, is_bbf=True)
         self.cut_accept_map_s2, self.cut_accept_domain_s2 = \
             read_maps_tf(path_cut_accept_s2, is_bbf=True)
-<<<<<<< HEAD
         
         # Loading reconstruction efficiencies map
         self.recon_eff_map_s1, self.domain_def_ph = \
             read_maps_tf(path_reconstruction_efficiencies_s1, is_bbf=True)
-=======
->>>>>>> aaa69a45
 
         # Loading reconstruction bias map
         self.recon_map_s1_tf, self.domain_def_s1 = \
