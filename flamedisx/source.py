import inspect

import numpy as np
import pandas as pd
from scipy import stats
import tensorflow as tf
import tensorflow_probability as tfp
from multihist import Hist1d

from tqdm import tqdm

import flamedisx as fd
export, __all__ = fd.exporter()

quanta_types = 'photon', 'electron'
signal_name = dict(photon='s1', electron='s2')

# Data methods that take an additional positional argument
special_data_methods = [
    'p_electron',
    'p_electron_fluctuation',
    'electron_acceptance',
    'photon_acceptance',
    's1_acceptance',
    's2_acceptance',
    'penning_quenching_eff'
]

data_methods = (
    special_data_methods
    + ['energy_spectrum', 'work', 'double_pe_fraction'])
hidden_vars_per_quanta = 'detection_eff gain_mean gain_std'.split()
for _qn in quanta_types:
    data_methods += [_qn + '_' + x for x in hidden_vars_per_quanta]

o = tf.newaxis


@export
class SourceBase:
    """Base class of Source"""

    def _init_padding(self, batch_size, _skip_tf_init):
        # Annotate requests n_events, currently no padding
        self.n_padding = 0
        self.n_events = len(self.data)

        if batch_size is None or batch_size > self.n_events or _skip_tf_init:
            batch_size = self.n_events

        self.batch_size = batch_size
        self.n_batches = np.ceil(
            self.n_events / self.batch_size).astype(np.int)

        if not _skip_tf_init:
            # Extend dataframe with events to nearest batch_size multiple
            # We're using actual events for padding, since using zeros or
            # nans caused problems with gradient calculation
            # padded events are clipped when summing likelihood terms
            self.n_padding = self.n_batches * batch_size - len(self.data)
            if self.n_padding > 0:
                df_pad = self.data.iloc[:self.n_padding, :]
                self.data = pd.concat([self.data, df_pad], ignore_index=True)


@export
class ColumnSource(SourceBase):
    """Source with a fixed mu (specified as self.mu)
     and differential rate specified by a column in the data (self.column)
    """
    column = "Rename_me!"
    mu = 42.

    def __init__(self,
                 data,
                 batch_size=10,
                 max_sigma=3,
                 data_is_annotated=False,
                 _skip_tf_init=False,
                 _skip_bounds_computation=False,
                 fit_params=None,
                 **params):
        """

        :param data:
        :param batch_size: used
        :param max_sigma:
        :param data_is_annotated:
        :param _skip_tf_init:
        :param _skip_bounds_computation:
        :param fit_params: List of parameters to fit
        :param params: New defaults
        """
        self.data = data
        self.batch_size = batch_size

        self._init_padding(batch_size, _skip_tf_init)

        self.data_tensor = fd.np_to_tf(self.data[self.column])
        self.data_tensor = tf.reshape(self.data_tensor, (self.batch_size, -1, 1))

    def differential_rate(self, data_tensor, **params):
        return data_tensor[:, 0]

    @classmethod
    def mu_interpolator(cls,
                        data,
                        interpolation_method='star',
                        n_trials=int(1e5),
                        **params):
        """Return interpolator for number of expected events
        Parameters must be specified as kwarg=(start, stop, n_anchors)
        """
        return lambda *args, **kwargs: cls.mu


@export
class Source(SourceBase):
    data_methods = tuple()
    special_data_methods = tuple()
    inner_dimensions = tuple()
    extra_needed_columns = tuple()

    data: pd.DataFrame

    def __init__(self,
                 data,
                 batch_size=10,
                 max_sigma=3,
                 data_is_annotated=False,
                 _skip_tf_init=False,
                 _skip_bounds_computation=False,
                 fit_params=None,
                 **params):
        """

        :param data:
        :param batch_size:
        :param max_sigma:
        :param data_is_annotated:
        :param _skip_tf_init:
        :param _skip_bounds_computation:
        :param fit_params: List of parameters to fit
        :param params: New defaults
        """
        self.max_sigma = max_sigma
        self.data = data
        del data

        # Discover which functions need which arguments / dimensions
        # Discover possible parameters
        self.f_dims = {x: [] for x in self.data_methods}
        self.f_params = {x: [] for x in self.data_methods}
        self.defaults = dict()
        for fname in self.data_methods:
            f = getattr(self, fname)
            if not callable(f):
                # Constant
                continue
            for i, (pname, p) in enumerate(
                    inspect.signature(f).parameters.items()):
                if p.default is inspect.Parameter.empty:
                    if not (fname in self.special_data_methods and i == 0):
                        # It's an observable dimension
                        self.f_dims[fname].append(pname)
                else:
                    # It's a parameter that can be fitted
                    self.f_params[fname].append(pname)
                    if (pname in self.defaults
                            and p.default != self.defaults[pname]):
                        raise ValueError(f"Inconsistent defaults for {pname}")
                    self.defaults[pname] = tf.convert_to_tensor(
                        p.default, dtype=fd.float_type())
        for k, v in params.items():
            if k in self.defaults:
                self.defaults[k] = tf.convert_to_tensor(
                    v, dtype=fd.float_type())
            else:
                raise ValueError(f"Key {k} not in defaults")

        if fit_params is None:
            fit_params = list(self.defaults.keys())
        self.fit_params = [tf.constant(x) for x in fit_params
                           if x in self.defaults]

        print(self.defaults.keys())

        self.param_id = tf.lookup.StaticVocabularyTable(
            tf.lookup.KeyValueTensorInitializer(tf.constant(list(self.defaults.keys())),
                                                tf.range(len(self.defaults),
                                                         dtype=tf.dtypes.int64)),
            num_oov_buckets=1,
            lookup_key_dtype=tf.dtypes.string)
        # Indices of params we actually want to fit; we have to differentiate wrt these
        self.fit_param_indices = tuple([
            self.param_id.lookup(param_name)
            for param_name in self.fit_params])

        self._init_padding(batch_size, _skip_tf_init)

        if not data_is_annotated:
            self.add_extra_columns(self.data)
            self._annotate(_skip_bounds_computation=_skip_bounds_computation)

        if not _skip_tf_init:
            self._populate_tensor_cache()
            self._calculate_dimsizes()

            self.trace_differential_rate()

    def _populate_tensor_cache(self):
        # Cache only float and int cols
        cols_to_cache = [x for x in self.data.columns
                         if fd.is_numpy_number(self.data[x])]

        self.name_id = tf.lookup.StaticVocabularyTable(
            tf.lookup.KeyValueTensorInitializer(tf.constant(cols_to_cache),
                                                tf.range(len(cols_to_cache),
                                                         dtype=tf.dtypes.int64)),
            num_oov_buckets=1,
            lookup_key_dtype=tf.dtypes.string)

        # Create one big data tensor (n_batches, events_per_batch, n_cols)
        # TODO: make a list
        self.data_tensor = tf.constant(self.data[cols_to_cache].values,
                                       dtype=fd.float_type())
        self.data_tensor = tf.reshape(self.data_tensor, [self.n_batches,
                                                         -1,
                                                         len(cols_to_cache)])

    def _calculate_dimsizes(self):
        self.dimsizes = dict()
        for var in self.inner_dimensions:
            ma = self._fetch(var + '_max')
            mi = self._fetch(var + '_min')
            self.dimsizes[var] = int(tf.reduce_max(ma - mi + 1).numpy())

    def _fetch(self, x, data_tensor=None):
        """Return a tensor column from the original dataframe (self.data)
        :param x: column name
        :param data_tensor: Data tensor, columns as in self.name_id
        """
        if data_tensor is None:
            # We're inside annotate, just return the column
            return fd.np_to_tf(self.data[x].values)

        col_id = tf.dtypes.cast(self.name_id.lookup(tf.constant(x)),
                                fd.int_type())
        # if i_batch is None:
        #     return tf.reshape(self.data_tensor[:,:,col_id], [-1])
        # else:
        return data_tensor[:, col_id]

    def _fetch_param(self, param, ptensor):
        if ptensor is None:
            return self.defaults[param]
        id = tf.dtypes.cast(self.param_id.lookup(tf.constant(param)),
                            dtype=fd.int_type())
        return ptensor[id]

    # TODO: make data_tensor and ptensor keyword-only arguments
    # after https://github.com/tensorflow/tensorflow/issues/28725
    def gimme(self, fname, data_tensor, ptensor, bonus_arg=None, numpy_out=False):
        """Evaluate the model function fname with all required arguments

        :param fname: Name of the model function to compute
        :param bonus_arg: If fname takes a bonus argument, the data for it
        :param numpy_out: If True, return (tuple of) numpy arrays,
        otherwise (tuple of) tensors.
        :param data_tensor: Data tensor, columns as self.name_id
        :param ptensor: Parameter tensor, columns as self.param_id

        Before using gimme, you must use set_data to
        populate the internal caches.
        """
        # TODO: make a clean way to keep track of i_batch or have it as input
        assert (bonus_arg is not None) == (fname in self.special_data_methods)

        f = getattr(self, fname)

        if callable(f):
            args = [self._fetch(x, data_tensor) for x in self.f_dims[fname]]
            if bonus_arg is not None:
                args = [bonus_arg] + args
            kwargs = {pname: self._fetch_param(pname, ptensor)
                      for pname in self.f_params[fname]}
            res = f(*args, **kwargs)

        else:
            if bonus_arg is None:
                n = len(self.data) if data_tensor is None else data_tensor.shape[0]
                x = tf.ones(n, dtype=fd.float_type())
            else:
                x = tf.ones_like(bonus_arg, dtype=fd.float_type())
            res = f * x

        if numpy_out:
            return fd.tf_to_np(res)
        return fd.np_to_tf(res)

    # TODO: remove duplication for batch loop? Also in inference
    def batched_differential_rate(self, progress=True, **params):
        progress = (lambda x: x) if not progress else tqdm
        y = np.concatenate([
            fd.tf_to_np(self.differential_rate(
                data_tensor=self.data_tensor[i_batch],
                **params))
            for i_batch in progress(range(self.n_batches))])
        return y[:self.n_events]

    def trace_differential_rate(self):
        input_signature = (
            tf.TensorSpec(shape=self.data_tensor.shape[1:],
                          dtype=fd.float_type()),
            tf.TensorSpec(shape=[len(self.defaults)],
                          dtype=fd.float_type()))
        self._differential_rate_tf = tf.function(
            self._differential_rate,
            input_signature=input_signature)

    # TODO: remove duplication?
    def differential_rate(self, data_tensor=None, autograph=True, **kwargs):
        ptensor = self.ptensor_from_kwargs(**kwargs)
        if autograph:
            return self._differential_rate_tf(
                data_tensor=data_tensor, ptensor=ptensor)
        else:
            return self._differential_rate(
                data_tensor=data_tensor, ptensor=ptensor)

    def ptensor_from_kwargs(self, **kwargs):
        return tf.convert_to_tensor([kwargs.get(k, self.defaults[k])
                                     for k in self.defaults])

    def domain(self, x, data_tensor=None):
        """Return (n_events, |possible x values|) matrix containing all possible integer
        values of x for each event"""
        result1 = tf.cast(tf.range(self.dimsizes[x]),
                          dtype=fd.float_type())[o, :]
        result2 = self._fetch(x + '_min', data_tensor=data_tensor)[:, o]
        return result1 + result2

    def cross_domains(self, x, y, data_tensor):
        """Return (x, y) two-tuple of (n_events, |x|, |y|) tensors
        containing possible integer values of x and y, respectively.
        """
        # TODO: somehow mask unnecessary elements and save computation time
        x_size = self.dimsizes[x]
        y_size = self.dimsizes[y]
        # Change to tf.repeat once it's in the api
        result_x = fd.repeat(self.domain(x, data_tensor)[:, :, o], y_size, axis=2)
        result_y = fd.repeat(self.domain(y, data_tensor)[:, o, :], x_size, axis=1)
        return result_x, result_y

    @classmethod
    def simulate(cls, energies, data=None, **params):
        """Simulate events at energies.

        If data is given, we will draw auxiliary observables (e.g. positions)
        from it. Otherwise we will call _simulate_aux to do this.

        Will not return | energies | events lost due to
        selection/detection efficiencies
        """
        if isinstance(energies, (float, int)):
            n_to_sim = int(energies)
        else:
            n_to_sim = len(energies)

        create_aux = data is None

        if create_aux:
            data = cls.simulate_aux(n_to_sim)
        else:
            data = data.copy()  # In case someone passes in a slice
            # Annoying, f_dims isn't a class property...
            s = cls(data=data, _skip_tf_init=True, **params)
            # Drop dimensions we do not need / like
            data = data[list(set(sum(
                s.f_dims.values(),
                list(s.extra_needed_columns))))].copy()

        # simulate_es cannot be a class method; the energy-spectrum might
        # be position/time/other dependent.
        s = cls(data=data,
                _skip_tf_init=True, _skip_bounds_computation=True,
                **params)
        if isinstance(energies, (float, int)):
            energies = s.simulate_es(n_to_sim)

        # Create and set new dataset, with just the dimensions we need
        # (note we should NOT include s1 and s2 here, we're going to simulate
        # them)
        # Use replace if someone gave us data (e.g. a small Kr file to draw many
        # ER Bg events from), otherwise we already simulated exactly enough aux
        if not create_aux:
            d = data.sample(n=len(energies), replace=True)
        else:
            d = data
        s = cls(data=d,
                _skip_tf_init=True,
                _skip_bounds_computation=True,
                **params)
        assert len(s.data) == len(d)

        def gimme(fname, bonus_arg=None):
            return s.gimme(fname, bonus_arg=bonus_arg, data_tensor=None, ptensor=None, numpy_out=True)

        d['energy'] = energies
        d = s._simulate(d)

        # Now that we have s1 and s2 values, we can do the full annotate,
        # populating columns like e_vis, photon_produced_mle, etc.
        cls.annotate_data(d, **params)
        return d

    @classmethod
    def mu_interpolator(cls,
                        data,
                        interpolation_method='star',
                        n_trials=int(1e5),
                        **params):
        """Return interpolator for number of expected events
        Parameters must be specified as kwarg=(start, stop, n_anchors)
        """
        # TODO: is the mu also to be batched?
        if interpolation_method != 'star':
            raise NotImplementedError(
                f"mu interpolation method {interpolation_method} "
                f"not implemented")

        base_mu = tf.constant(cls.estimate_mu(data, n_trials=n_trials),
                              dtype=fd.float_type())
        pspaces = dict()    # parameter -> tf.linspace of anchors
        mus = dict()        # parameter -> tensor of mus
        for pname, pspace_spec in tqdm(params.items(),
                                       desc="Estimating mus"):
            pspaces[pname] = tf.linspace(*pspace_spec)
            mus[pname] = tf.convert_to_tensor(
                 [cls.estimate_mu(data, **{pname: x}, n_trials=n_trials)
                 for x in np.linspace(*pspace_spec)],
                dtype=fd.float_type())

        def mu_itp(**kwargs):
            mu = base_mu
            for pname, v in kwargs.items():
                mu *= tfp.math.interp_regular_1d_grid(
                    x=v,
                    x_ref_min=params[pname][0],
                    x_ref_max=params[pname][1],
                    y_ref=mus[pname]) / base_mu
            return mu

        return mu_itp

    @classmethod
    def estimate_mu(cls, data=None, n_trials=int(1e5), **params):
        """Return estimate of total expected number of events
        :param data: Data used for drawing auxiliary observables
        (e.g. position and time)
        :param n_trials: Number of events to simulate for efficiency estimate
        """
        # TODO what if e_spectrum is pos/time dependent?
        # TODO: eh, not even looking at defaults now???
        _, spectra = cls(data, _skip_tf_init=True).gimme(
            'energy_spectrum',
            # TODO: BAD!
            data_tensor=None, ptensor=None,
            numpy_out=True)
        mean_rate = spectra.sum(axis=1).mean(axis=0)

        d_simulated = cls.simulate(n_trials, data=data, **params)
        return mean_rate * len(d_simulated) / n_trials

    def simulate_es(self, n):
        return self.energy_spectrum_hist().get_random(n)

    def energy_spectrum_hist(self):
        # TODO: fails if e is pos/time dependent
        # TODO: BAD, see earlier
        es, rs = self.gimme('energy_spectrum', data_tensor=None, ptensor=None, numpy_out=True)
        return Hist1d.from_histogram(rs[0, :-1], es[0, :])

    ##
    # Functions probably want to override
    ##
    def energy_spectrum(self, *args):
        """Return (energies, rate at these energies),
        both (n_events, n_energies) tensors.
        """
        raise NotImplementedError

    def _annotate(self, _skip_bounds_computation=False):
        """Add columns needed in inference to self.data
        :param _skip_bounds_computation: Do not compute min/max bounds
        TODO: explain why useful, see simulator
        """
        pass

    @staticmethod
    def add_extra_columns(data):
        """Add additional columns to data

        You must add any columns from data you use here to
        extra_needed.columns.

        :param data: pandas DataFrame
        """
        pass

    def _differential_rate(self, data_tensor, ptensor):
        raise NotImplementedError

    @classmethod
    def simulate_aux(cls, n_events):
        raise NotImplementedError

    def _simulate(self, d):
        return d


@export
class LXeSource(Source):
    data_methods = tuple(data_methods)
    special_data_methods = tuple(special_data_methods)
    inner_dimensions = (
        'nq',
        'photon_detected',
        'electron_detected',
        'photon_produced',
        'electron_produced')

    # Whether or not to simulate overdispersion in electron/photon split
    # (e.g. due to non-binomial recombination fluctuation)
    do_pel_fluct = True

    # tuple with columns needed from data to run add_extra_columns
    # I guess we don't really need x y z by default, but they are just so nice
    # we should keep them around regardless.
    extra_needed_columns = tuple(['x', 'y', 'z', 'r', 'theta'])

    def _q_det_clip_range(self, qn):
        return (self.min_s1_photons_detected if qn == 'photon'
                else self.min_s2_electrons_detected,
                None)

    @classmethod
    def annotate_data(cls, data, **params):
        """Add columns to data with inference information"""
        return cls(data, _skip_tf_init=True, **params)

    def _annotate(self, _skip_bounds_computation=False):
        d = self.data

        # Annotate data with eff, mean, sigma
        # according to the nominal model
        for qn in quanta_types:
            for parname in hidden_vars_per_quanta:
                fname = qn + '_' + parname
                try:
                    d[fname] = self.gimme(fname, data_tensor=None, ptensor=None, numpy_out=True)
                except Exception:
                    print(fname)
                    raise
        d['double_pe_fraction'] = self.gimme('double_pe_fraction',
                                             data_tensor=None, ptensor=None,
                                             numpy_out=True)

        if _skip_bounds_computation:
            return

        # Find likely number of detected quanta
        # Don't round them yet, we'll do that after estimating quantities
        # derived from this
        obs = dict(photon=d['s1'], electron=d['s2'])
        for qn in quanta_types:
            n_det_mle = (obs[qn] / d[qn + '_gain_mean'])
            if qn == 'photon':
                n_det_mle /= (1 + d['double_pe_fraction'])
            d[qn + '_detected_mle'] = \
                n_det_mle.clip(*self._q_det_clip_range(qn))

        # The Penning quenching depends on the number of produced
        # photons.... But we don't have that yet.
        # Thus, "rewrite" penning eff vs detected photons
        # using interpolation
        # TODO: this will fail when someone gives penning quenching some
        # data-dependent args
        _nprod_temp = np.logspace(-1., 8., 1000)
        peff = self.gimme('penning_quenching_eff',
                          data_tensor=None, ptensor=None,
                          bonus_arg=_nprod_temp,
                          numpy_out=True)
        d['penning_quenching_eff_mle'] = np.interp(
            d['photon_detected_mle'] / d['photon_detection_eff'],
            _nprod_temp * peff,
            peff)

        # Approximate energy reconstruction (visible energy only)
        # TODO: how to do CES estimate if someone wants a variable W?
        work = self.gimme('work',
                          data_tensor=None, ptensor=None,
                          numpy_out=True)
        d['e_charge_vis'] = work * (
            d['electron_detected_mle'] / d['electron_detection_eff'])
        d['e_light_vis'] = work * (
            d['photon_detected_mle'] / (
                d['photon_detection_eff'] / d['penning_quenching_eff_mle']))
        d['e_vis'] = d['e_charge_vis'] + d['e_light_vis']
        d['nq_vis_mle'] = d['e_vis'] / work
        d['fel_mle'] = self.gimme('p_electron',
                                  data_tensor=None, ptensor=None,
                                  bonus_arg=d['nq_vis_mle'].values,
                                  numpy_out=True)

        # Find plausble ranges for detected and observed quanta
        # based on the observed S1 and S2 sizes
        # (we could also derive ranges assuming the CES reconstruction,
        #  but these won't work well for outliers along one of the dimensions)
        # TODO: Meh, think about this, considering also computation cost
        # / space width
        for qn in quanta_types:
            # We need the copy, otherwise the in-place modification below
            # will have the side effect of messing up the dataframe column!
            eff = d[qn + '_detection_eff'].values.copy()
            if qn == 'photon':
                eff *= d['penning_quenching_eff_mle'].values

            n_prod_mle = d[qn + '_produced_mle'] = (
                    d[qn + '_detected_mle'] / eff).astype(np.int)

            # Prepare for bounds computation
            n = d[qn + '_detected_mle'].values
            m = d[qn + '_gain_mean'].values
            s = d[qn + '_gain_std'].values
            if qn == 'photon':
                _, scale = self.dpe_mean_std(n, d['double_pe_fraction'],
                                             m, s)
                scale = scale.values
            else:
                scale = n ** 0.5 * s / m

            for bound, sign in (('min', -1), ('max', +1)):
                # For detected quanta the MLE is quite accurate
                # (since fluctuations are tiny)
                # so let's just use the relative error on the MLE
                d[qn + '_detected_' + bound] = stats.norm.ppf(
                    stats.norm.cdf(sign * self.max_sigma),
                    loc=n,
                    scale=scale,
                ).round().clip(*self._q_det_clip_range(qn)).astype(np.int)

                # For produced quanta, it is trickier, since the number
                # of detected quanta is also uncertain.
                # TODO: where did this derivation come from again?
                # TODO: maybe do a second bound based on CES
                q = 1 / eff
                d[qn + '_produced_' + bound] = stats.norm.ppf(
                    stats.norm.cdf(sign * self.max_sigma),
                    loc=n_prod_mle,
                    scale=(q + (q**2 + 4 * n_prod_mle * q)**0.5)/2
                ).round().clip(*self._q_det_clip_range(qn)).astype(np.int)

            # Finally, round the detected MLEs
            d[qn + '_detected_mle'] = \
                d[qn + '_detected_mle'].values.round().astype(np.int)

        # Bounds on total visible quanta
        d['nq_min'] = d['photon_produced_min'] + d['electron_produced_min']
        d['nq_max'] = d['photon_produced_max'] + d['electron_produced_max']

    def _differential_rate(self, data_tensor, ptensor):
        # (n_events, |photons_produced|, |electrons_produced|)
        y = self.rate_nphnel(data_tensor, ptensor)

        p_ph = self.detection_p('photon', data_tensor, ptensor)
        p_el = self.detection_p('electron', data_tensor, ptensor)
        d_ph = self.detector_response('photon', data_tensor, ptensor)
        d_el = self.detector_response('electron', data_tensor, ptensor)

        # Rearrange dimensions so we can do a single matrix mult
        p_el = tf.transpose(p_el, (0, 2, 1))
        d_ph = d_ph[:, o, :]
        d_el = d_el[:, :, o]
        y = d_ph @ p_ph @ y @ p_el @ d_el
        return tf.reshape(y, [-1])

    def rate_nq(self, nq_1d, data_tensor, ptensor):
        """Return differential rate at given number of produced quanta
        differs for ER and NR"""
        # TODO: this implementation echoes that for NR, but I feel there
        # must be a less clunky way...

        # (n_events, |ne|) tensors
        es, rate_e = self.gimme('energy_spectrum',
                                data_tensor=data_tensor, ptensor=ptensor)
        q_produced = tf.cast(
            tf.floor(es / self.gimme('work',
                                     data_tensor=data_tensor, ptensor=ptensor)[:, o]),
            dtype=fd.float_type())

        # (n_events, |nq|, |ne|) tensor giving p(nq | e)
        p_nq_e = tf.cast(tf.equal(nq_1d[:, :, o], q_produced[:, o, :]),
                         dtype=fd.float_type())

        q = tf.reduce_sum(p_nq_e * rate_e[:, o, :], axis=2)
        return q

    def rate_nphnel(self, data_tensor, ptensor):
        """Return differential rate tensor
        (n_events, |photons_produced|, |electrons_produced|)
        """
        # Get differential rate and electron probability vs n_quanta
        # these four are (n_events, |nq|) tensors
        _nq_1d = self.domain('nq', data_tensor)
        rate_nq = self.rate_nq(_nq_1d,
                               data_tensor=data_tensor, ptensor=ptensor)
        pel = self.gimme('p_electron', bonus_arg=_nq_1d,
                         data_tensor=data_tensor, ptensor=ptensor)
        pel_fluct = self.gimme('p_electron_fluctuation', bonus_arg=_nq_1d,
                               data_tensor=data_tensor, ptensor=ptensor)

        # Create tensors with the dimensions of our fin al result
        # i.e. (n_events, |photons_produced|, |electrons_produced|),
        # containing:
        # ... numbers of photons and electrons produced:
        nph, nel = self.cross_domains('photon_produced', 'electron_produced', data_tensor)
        # ... numbers of total quanta produced
        nq = nel + nph
        # ... indices in nq arrays
        _nq_ind = nq - self._fetch('nq_min', data_tensor=data_tensor)[:, o, o]
        # ... differential rate
        rate_nq = fd.lookup_axis1(rate_nq, _nq_ind)
        # ... probability of a quantum to become an electron
        pel = fd.lookup_axis1(pel, _nq_ind)
        # ... probability fluctuation
        pel_fluct = fd.lookup_axis1(pel_fluct, _nq_ind)
        # Finally, the main computation is simple:
        pel_num = tf.where(tf.math.is_nan(pel),
                           tf.zeros_like(pel, dtype=fd.float_type()),
                           pel)
        pel_clip = tf.clip_by_value(pel_num, 1e-6, 1. - 1e-6)
        pel_fluct_clip = tf.clip_by_value(pel_fluct, 1e-6, 1.)
        if self.do_pel_fluct:
            return rate_nq * fd.beta_binom_pmf(
                nel,
                n=nq,
                p_mean=pel_clip,
                p_sigma=pel_fluct_clip)
        else:
            return rate_nq * tfp.distributions.Binomial(
                total_count=nq, probs=pel_clip).prob(nel)

    def detection_p(self, quanta_type, data_tensor, ptensor):
        """Return (n_events, |detected|, |produced|) te nsor
        encoding P(n_detected | n_produced)
        """
        n_det, n_prod = self.cross_domains(quanta_type + '_detected',
                                           quanta_type + '_produced',
                                           data_tensor)

        p = self.gimme(quanta_type + '_detection_eff',
                       data_tensor=data_tensor, ptensor=ptensor)[:, o, o]
        if quanta_type == 'photon':
            # Note *= doesn't work, p will get reshaped
            p = p * self.gimme('penning_quenching_eff', bonus_arg=n_prod,
                               data_tensor=data_tensor, ptensor=ptensor)

        result = tfp.distributions.Binomial(
                total_count=n_prod,
                probs=tf.cast(p, dtype=fd.float_type())
            ).prob(n_det)
        return result * self.gimme(quanta_type + '_acceptance', bonus_arg=n_det,
                                   data_tensor=data_tensor, ptensor=ptensor)

    def detector_response(self, quanta_type, data_tensor, ptensor):
        """Return (n_events, |n_detected|) probability of observing the S[1|2]
        for different number of detected quanta.
        """
        ndet = self.domain(quanta_type + '_detected', data_tensor)

        observed = self._fetch(
            signal_name[quanta_type], data_tensor=data_tensor)[:, o]

        # Lookup signal gain mean and std per detected quanta
        mean_per_q = self.gimme(quanta_type + '_gain_mean',
                                data_tensor=data_tensor, ptensor=ptensor)[:, o]
        std_per_q = self.gimme(quanta_type + '_gain_std',
                               data_tensor=data_tensor, ptensor=ptensor)[:, o]

        if quanta_type == 'photon':
            mean, std = self.dpe_mean_std(
                ndet=ndet,
                p_dpe=self.gimme('double_pe_fraction',
                                 data_tensor=data_tensor, ptensor=ptensor)[:, o],
                mean_per_q=mean_per_q,
                std_per_q=std_per_q)
        else:
            mean = ndet * mean_per_q
            std = ndet**0.5 * std_per_q

        # add offset to std to avoid NaNs from norm.pdf if std = 0
        result = tfp.distributions.Normal(
                loc=mean, scale=std + 1e-10
            ).prob(observed)

        # Add detection/selection efficiency
        result *= self.gimme(signal_name[quanta_type] + '_acceptance',
                             bonus_arg=observed,
                             data_tensor=data_tensor, ptensor=ptensor)
        return result

    @staticmethod
    def dpe_mean_std(ndet, p_dpe, mean_per_q, std_per_q):
        """Return (mean, std) of S1 signals
        :param ndet: photons detected
        :param p_dpe: double pe emission probability
        :param mean_per_q: gain mean per PE
        :param std_per_q: gain std per PE
        """
        npe_mean = ndet * (1 + p_dpe)
        mean = npe_mean * mean_per_q

        # Variance due to PMT resolution
        var = (npe_mean ** 0.5 * std_per_q)**2
        # Variance due to binomial variation in double-PE emission
        var += ndet * p_dpe * (1 - p_dpe)

        return mean, var**0.5

    ##
    # Simulation
    #
    # These are class methods. We could have implemented them as instance
    # methods, but then we'd need a set_data, keep track of state, etc.
    ##

    def _simulate(self, d):
        def gimme(fname, bonus_arg=None):
            return self.gimme(
                fname,
                bonus_arg=bonus_arg, data_tensor=None,
                ptensor=None, numpy_out=True)

<<<<<<< HEAD
        d['nq'] = self._simulate_nq(d['energy'])

=======
        d['energy'] = energies
        d['nq'] = s._simulate_nq(energies)
>>>>>>> a6db1a86
        d['p_el_mean'] = gimme('p_electron', d['nq'].values)

        if s.do_pel_fluct:
            d['p_el_fluct'] = gimme('p_electron_fluctuation', d['nq'].values)
            d['p_el_actual'] = stats.beta.rvs(
                *fd.beta_params(d['p_el_mean'], d['p_el_fluct']))
        else:
            d['p_el_fluct'] = 0.
            d['p_el_actual'] = d['p_el_mean']
        d['p_el_actual'] = np.nan_to_num(d['p_el_actual']).clip(0, 1)
        d['electron_produced'] = stats.binom.rvs(
            n=d['nq'],
            p=d['p_el_actual'])
        d['photon_produced'] = d['nq'] - d['electron_produced']
        d['electron_detected'] = stats.binom.rvs(
            n=d['electron_produced'],
            p=gimme('electron_detection_eff'))
        d['photon_detected'] = stats.binom.rvs(
            n=d['photon_produced'],
            p=(gimme('photon_detection_eff')
               * gimme('penning_quenching_eff', d['photon_produced'].values)))

        d['s2'] = stats.norm.rvs(
            loc=d['electron_detected'] * gimme('electron_gain_mean'),
            scale=d['electron_detected'] ** 0.5 * gimme('electron_gain_std'))

        d['s1'] = stats.norm.rvs(*self.dpe_mean_std(
            ndet=d['photon_detected'],
            p_dpe=gimme('double_pe_fraction'),
            mean_per_q=gimme('photon_gain_mean'),
            std_per_q=gimme('photon_gain_std')))

        acceptance = np.ones(len(d))
        for q in quanta_types:
            acceptance *= gimme(q + '_acceptance', d[q + '_detected'].values)
            sn = signal_name[q]
            acceptance *= gimme(sn + '_acceptance', d[sn].values)
        d = d.iloc[np.random.rand(len(d)) < acceptance].copy()
        return d

    def _simulate_nq(self, energies):
        raise NotImplementedError
<|MERGE_RESOLUTION|>--- conflicted
+++ resolved
@@ -842,13 +842,8 @@
                 bonus_arg=bonus_arg, data_tensor=None,
                 ptensor=None, numpy_out=True)
 
-<<<<<<< HEAD
         d['nq'] = self._simulate_nq(d['energy'])
 
-=======
-        d['energy'] = energies
-        d['nq'] = s._simulate_nq(energies)
->>>>>>> a6db1a86
         d['p_el_mean'] = gimme('p_electron', d['nq'].values)
 
         if s.do_pel_fluct:
