--- conflicted
+++ resolved
@@ -22,12 +22,9 @@
 
 class nestSource(fd.BlockModelSource):
     def __init__(self, *args, detector='default', **kwargs):
-<<<<<<< HEAD
-        assert detector in ('default', 'lz')
-=======
+      
         assert detector in ('default', 'lz','lz_WS2024')
-
->>>>>>> e59a50a0
+        
         self.detector = detector
 
         assert os.path.exists(os.path.join(
