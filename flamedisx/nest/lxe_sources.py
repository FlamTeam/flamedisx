--- conflicted
+++ resolved
@@ -577,11 +577,7 @@
         **kwargs
     ):
 
-<<<<<<< HEAD
-        if (livetime < 0 or livetime > 1 )and not isinstance(livetime, float):
-=======
         if (livetime < 0 or livetime > 1) and not isinstance(livetime, float):
->>>>>>> a089e847
             raise ValueError("Livetime should be a percentage between 0 and 1")
 
         if "detector" not in kwargs:
