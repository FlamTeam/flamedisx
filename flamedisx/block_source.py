import typing as ty

import numpy as np
import tensorflow as tf
import pandas as pd

import flamedisx as fd
export, __all__ = fd.exporter()

o = tf.newaxis


@export
class Block:
    """One part of a BlockSource model.

    For example, P(electrons_detected | electrons_produced).
    """
<<<<<<< HEAD
    source: fd.Source = None

=======
    #: Names of dimensions of the block's compute result
>>>>>>> 1799eadf
    dimensions: ty.Tuple[str]

    #: Additional dimensions used in the block computation.
    #: Label True if they represent an internally contracted hidden variable;
    #: these will be added to inner_dimensions so domain tensors are calculated
    #: automatically.
    #: Label False otherwise; these will be added to bonus_dimensions. Thus,
    #: any additional domain tensors utilising them will need calculating via
    #: the block overriding _domain_dict_bonus())
    extra_dimensions: ty.Tuple[ty.Tuple[str, bool]]

    #: Blocks whose result this block expects as an extra keyword
    #: argument to compute. Specify as ((block_dims, argument_name), ...),
    #: where block_dims is the dimensions-tuple of the block, and argument_name
    #: the expected name of the compute keyword argument.
    depends_on: ty.Tuple[ty.Tuple[ty.Tuple[str], str]] = tuple()

    #: Names of model functions defined in this block
    model_functions: ty.Tuple[str] = tuple()

    #: Names of model functions that take an additional first argument
    #: ('bonus arg') defined in this block; must be a subset of model_functions
    special_model_functions: ty.Tuple[str] = tuple()

    #: Names of columns this block expects to be array-valued
    array_columns: ty.Tuple[str] = tuple()

    #: Frozen model functions defined in this block
    frozen_model_functions: ty.Tuple[str] = tuple()

    #: Additional attributes this Block will furnish the source with.
    #: These can be overriden by Source attributes, just like model functions.
    model_attributes: ty.Tuple[str] = tuple()

    def __init__(self, source):
        self.source = source
        assert len(self.dimensions) in (1, 2), \
            "Blocks must output 1 or 2 dimensions"
        # Currently only support 1 extra_dimension per block
        assert len(self.extra_dimensions) <= 1, \
            f"{self} has >1 extra dimension!"

    # Redirect all model attribute queries to the linked source,
    # as soon as one exists, and has the relevant attribute.
    # We need __getattribute__, not __getattr__, to catch access
    # to attributes that exist.
    def __getattribute__(self, name):
        # Can't use self.something here without recursion...
        linked_attributes = (
            super().__getattribute__('model_functions')
            + super().__getattribute__('model_attributes'))
        source = super().__getattribute__('source')

        if (name in linked_attributes and hasattr(source, name)):
            return getattr(source, name)
        else:
            return super().__getattribute__(name)

    def __setattr__(self, name, value):
        if (name in (self.model_functions + self.model_attributes)
                and self.source is not None):
            setattr(self.source, name, value)
        else:
            super().__setattr__(name, value)

    def setup(self):
        """Do any necessary initialization.

        Called after the block's attributes have been properly overriden
        by source attributes, if specified.
        """

    def gimme(self, *args, **kwargs):
        """Shorthand for self.source.gimme, see docs there"""
        return self.source.gimme(*args, **kwargs)

    def gimme_numpy(self, *args, **kwargs):
        """Shorthand for self.source.gimme_numpy"""
        return self.source.gimme_numpy(*args, **kwargs)

    def compute(self, data_tensor, ptensor, **kwargs):
        if len(self.extra_dimensions) == 0:
            kwargs.update(self.source._domain_dict(
                self.dimensions, data_tensor))
        else:
            if self.extra_dimensions[0][1] is True:
                raise NotImplementedError
            else:
                kwargs.update(self.source._domain_dict(
                    self.dimensions, data_tensor))
                kwargs.update(self._domain_dict_bonus(data_tensor))
        result = self._compute(data_tensor, ptensor, **kwargs)
        assert result.dtype == fd.float_type(), \
            f"{self}._compute returned tensor of wrong dtype!"
        assert len(result.shape) == len(self.dimensions) + 1, \
            f"{self}._compute returned tensor of wrong rank!"
        return result

    def simulate(self, d: pd.DataFrame):
        return_value = self._simulate(d)
        assert return_value is None, f"_simulate of {self} should return None"
        # Check necessary columns were actually added
        for dim in self.dimensions:
            assert dim in d.columns, f"_simulate of {self} must set {dim}"
            assert np.all(np.isfinite(d[dim].values)),\
                f"_simulate of {self} returned non-finite values of {dim}"

    def annotate(self, d: pd.DataFrame):
        """Add _min and _max for each dimension to d in-place"""
        return_value = self._annotate(d)
        assert return_value is None, f"_annotate of {self} should return None"

        for dim in self.dimensions:
            if dim in self.source.final_dimensions \
                    or dim in self.source.initial_dimensions:
                continue
            for bound in ('min', 'max'):
                colname = f'{dim}_{bound}'
                assert colname in d.columns, \
                    f" must set {colname}"
            assert np.all(d[f'{dim}_min'].values
                          <= d[f'{dim}_max'].values), \
                f"_annotate of {self} set misordered bounds"

    def check_data(self):
        pass

    def _compute(self, data_tensor, ptensor, **kwargs):
        """Return (n_batch_events, ...dimensions...) tensor"""
        raise NotImplementedError

    def _simulate(self, d):
        """Simulate extra columns in place.

        Use the p_accepted column to modify acceptances; do not remove
        events here.
        """
        raise NotImplementedError

    def _annotate(self, d):
        """Add _min and _max for each dimension to d in-place"""
        raise NotImplementedError

    def _domain_dict_bonus(self, d):
        """Calculate any additional intenal tensors arising from the use of
        bonus_dimensions in a block. Override within block"""
        raise NotImplementedError

    def _calculate_dimsizes_special(self):
        """Re-calculate dimension size and steps differently for any
        dimensions; will need to override _calculate_dimsizes_special()
        within a block"""
        pass


@export
class FirstBlock(Block):
    """The first Block of a source. This is usually an energy spectrum"""

    def _simulate(self, d):
        raise RuntimeError("FirstBlock's shouldn't simulate")

    def _annotate(self, d):
        # First block can omit annotate
        pass

    def domain(self, data_tensor):
        """Return dictionary mapping dimension -> domain"""
        raise NotImplementedError

    def random_truth(self, n_events, fix_truth=None, **params):
        raise NotImplementedError

    def mu_before_efficiencies(self, **params):
        raise NotImplementedError

    def validate_fix_truth(self, d):
        raise NotImplementedError


@export
class BlockModelSource(fd.Source):
    """Source whose model is split over different Blocks
    """

<<<<<<< HEAD
    model_blocks = ()
    final_dimensions = ()
    initial_dimensions = ()
    extra_dimensions = ()
=======
    #: Blocks the source is built from.
    #: simulate will be called from first to last, annotate from last to first.
    model_blocks: tuple

    #: Dimensions provided by the first block
    initial_dimensions: tuple
>>>>>>> 1799eadf

    def __init__(self, *args, **kwargs):
        if isinstance(self.model_blocks[0], FirstBlock):
            # Blocks have already been instantiated
            return
        if not issubclass(self.model_blocks[0], FirstBlock):
            raise RuntimeError("The first block must inherit from FirstBlock")
        for b in self.model_blocks[1:]:
            if issubclass(b, FirstBlock):
                raise RuntimeError("Only the first block can be a FirstBlock")

        # Collect attributes from the different blocks in this dictionary:
        collected = {k: [] for k in (
            'dimensions',
            'extra_dimensions',
            'model_functions',
            'special_model_functions',
            'model_attributes',
            'frozen_model_functions',
            'array_columns')}

        # Instantiate the blocks.
        self.model_blocks = tuple([b(self) for b in self.model_blocks])

        for b in self.model_blocks:
            # Maybe someome forgot a comma in a tuple specification
            for k in collected:
                if not isinstance(getattr(b, k), tuple):
                    raise ValueError(
                        f"{k} in {b} should be a tuple, not a {type(k)}")

            # Call the setup method. This method is not really needed anymore;
            # blocks can simply override __init__ for setup, as long as they
            # call super().__init__ *first* (else self.source would not be set)
            b.setup()

            # Set the source attributes from the block's attributes.
            # From here on, block attributes become invisible and irrelevant,
            # since get/setattr on the blocks will redirect to the source.
            for x in set(b.model_functions + b.model_attributes):
                setattr(self, x, getattr(b, x))

            # Collect all information from the block.
            # We do this after the setup; the array columns field in
            # particular is nice to change in the block setup code
            for k in collected:
                collected[k] += getattr(b, k)

            # Someone might try to modify a source attribute after
            # instantiation, then be surprised when nothing happens
            # (because the same-named block attribute wasn't changed).
            # Sorry. I can't use properties to prevent writing, since
            # those are class-bound.

        # The source may declare additional frozen data methods
        collected['frozen_model_functions'] += self.frozen_model_functions

        # For array columns, the source may declare new columns
        # or override the length of the old columns
        for column, length in self.array_columns:
            for i, (_old_column, _) in enumerate(collected['array_columns']):
                if _old_column == column:
                    # Change length of existing column
                    collected['array_columns'][i] = (column, length)
                    break
            else:
                # New column
                collected['array_columns'] += [(column, length)]

        # Make the collected attributes available to the source
        for k, v in collected.items():
            if k == 'dimensions':
                # Dimensions is a special case, see below
                continue
            setattr(self, k, getattr(self, k) + tuple(set(v)))

        self.inner_dimensions = tuple(
            [d for d in collected['dimensions']
                if ((d not in self.final_dimensions)
                    and (d not in self.model_blocks[0].dimensions))]
            + [d[0] for d in collected['extra_dimensions']
                if d[1] is True])
        self.initial_dimensions = self.model_blocks[0].dimensions
        self.bonus_dimensions = tuple([
            d[0] for d in collected['extra_dimensions'] if d[1] is False])

        super().__init__(*args, **kwargs)

    @staticmethod
    def _find_block(blocks,
                    has_dim: ty.Union[list, tuple, set],
                    exclude: Block = None):
        """Find a block with a dimension in has_dim, other than the block in
        exclude. Return (dimensions, b), or raises BlockNotFoundError.
        """
        for dims, b in blocks.items():
            if b is exclude:
                continue
            for d in dims:
                if d in has_dim:
                    return dims, b
        raise BlockNotFoundError(f"No block with {has_dim} found!")

    def _differential_rate(self, data_tensor, ptensor):
        results = {}
        already_stepped = ()  # Avoid double-multiplying to account for stepping

        for b in self.model_blocks:
            b_dims = b.dimensions

            # Gather extra compute arguments.
            kwargs = dict()
            for dependency_dims, dependency_name in b.depends_on:
                if dependency_dims not in results:
                    raise ValueError(
                        f"Block {b} depends on {dependency_dims}, but that has "
                        f"not yet been computed")
                kwargs[dependency_name] = results[dependency_dims]
                kwargs.update(self._domain_dict(dependency_dims, data_tensor))

            # Compute the block
            r = b.compute(data_tensor, ptensor, **kwargs)

            # Scale the block by stepped dimensions, if not already done in
            # another block
            for dim in b_dims:
                if (dim in self.inner_dimensions) and \
                        (dim not in self.no_step_dimensions) and \
                        (dim not in already_stepped):
                    steps = self._fetch(dim+'_steps', data_tensor=data_tensor)
                    step_mul = tf.repeat(steps[:, o], tf.shape(r)[1], axis=1)
                    step_mul = tf.repeat(step_mul[:, :, o],
                                         tf.shape(r)[2], axis=2)
                    r *= step_mul
                    already_stepped += (dim,)

            results[b_dims] = r

            # Try to matrix multiply with earlier blocks, until we cannot
            # do so anymore.
            try:
                while True:
                    b2_dims, r2 = self._find_block(
                        results, has_dim=b_dims, exclude=r)

                    new_dims, r = self.multiply_block_results(
                        b_dims, b2_dims, r, r2)
                    results[new_dims] = r
                    del results[b_dims]
                    del results[b2_dims]

            except BlockNotFoundError:
                continue

        # The result should have a tensor with only final dimensions
        result = None
        for dims, result in results.items():
            if all([d in self.final_dimensions for d in dims]):
                break
        if result is None:
            raise ValueError("Result was not computed!")
        return tf.reshape(tf.squeeze(result), (self.batch_size,))

    def multiply_block_results(self, b_dims, b2_dims, r, r2):
        """Return result of matrix-multiplying two block results
        :param b_dims: tuple, dimension specification of r
        :param b2_dims: tuple, dimension specification of r2
        :param r: tensor , first block result to be multiplier
        :param r2: tensor, second block result to be multiplied
        :return: (dimension specification, tensor) of results
        """
        shared_dim = set(b_dims).intersection(set(b2_dims))
        if len(shared_dim) != 1:
            raise ValueError(f"Expected one shared dimension, "
                             f"found {len(shared_dim)}!")
        shared_dim = list(shared_dim)[0]

        # Figure out dimensions of result
        new_dims = tuple([d for d in b_dims if d != shared_dim]
                         + [d for d in b2_dims if d != shared_dim])

        # TODO: can we generalize to rank > 2?
        assert len(b_dims) in [1, 2]
        assert len(b2_dims) in [1, 2]

        # Due to the batch dimension, tf.matmul requires that the
        # ranks of arguments to tf.matmul match exactly.
        dummy_axis = None
        if len(b_dims) == 1 and len(b2_dims) == 2:
            dummy_axis = 1
            r = r[:, o, :]
        elif len(b_dims) == 2 and len(b2_dims) == 1:
            dummy_axis = 2
            r2 = r2[:, :, o]
        elif len(b_dims) == 2 and len(b2_dims) == 2:
            # Ensure the shared dimension is in the right position
            # for matrix multiplication
            if b_dims.index(shared_dim) != 1:
                assert len(b_dims) == 2
                r = tf.transpose(r, [0, 2, 1])
            if b2_dims.index(shared_dim) != 0:
                assert len(b2_dims) == 2
                r2 = tf.transpose(r2, [0, 2, 1])
        else:
            raise ValueError(
                "Unsupported ranks {len(b_dims)}, {len(b2_dims)}")

        # Multiply the matching index to get a new block
        r = r @ r2
        if dummy_axis:
            r = tf.squeeze(r, dummy_axis)
        assert len(r.shape) == len(new_dims) + 1

        return (new_dims, r)

    def random_truth(self, n_events, fix_truth=None, **params):
        # First block provides the 'deep' truth (energies, positions, time)
        return self.model_blocks[0].random_truth(
            n_events, fix_truth=fix_truth, **params)

    def validate_fix_truth(self, fix_truth):
        return self.model_blocks[0].validate_fix_truth(fix_truth)

    def _check_data(self):
        super()._check_data()
        for b in self.model_blocks:
            b.check_data()

    def _simulate_response(self):
        # All blocks after the first help to simulate the response
        d = self.data
        d['p_accepted'] = 1.
        for b in self.model_blocks[1:]:
            b.simulate(d)
        return d.iloc[np.random.rand(len(d)) < d['p_accepted'].values].copy()

    def _annotate(self, _skip_bounds_computation=False):
        d = self.data
        # By going in reverse order through the blocks, we can use the bounds
        # on hidden variables closer to the final signals (easy to compute)
        # for estimating the bounds on deeper hidden variables.
        for b in self.model_blocks[::-1]:
            b.annotate(d)

    def mu_before_efficiencies(self, **params):
        return self.model_blocks[0].mu_before_efficiencies(**params)

    def draw_positions(self, *args, **kwargs):
        # TODO: This is a kludge; allows one to reuse draw_positions
        # from the first block in a source-overriden random_truth function.
        return self.model_blocks[0].draw_positions(*args, **kwargs)

    def domain(self, x, data_tensor=None):
        if x in self.initial_dimensions:
            # Domain computation of the inner dimension is passed to the
            # first block
            return self.model_blocks[0].domain(data_tensor=data_tensor)[x]
        else:
            return super().domain(x, data_tensor=data_tensor)

    def _domain_dict(self, dimensions, data_tensor):
        if len(dimensions) == 1:
            return {dimensions[0]:
                    self.domain(dimensions[0], data_tensor)}
        assert len(dimensions) == 2
        return dict(zip(dimensions,
                        self.cross_domains(*dimensions,
                                           data_tensor=data_tensor)))

    def add_derived_observables(self, d):
        pass

    def calculate_dimsizes_special(self):
        """Custom calulcation of any dimension sizes and steps; override
        _calculate_dimsizes_special within block"""
        for b in self.model_blocks:
            b._calculate_dimsizes_special()


class BlockNotFoundError(Exception):
    pass<|MERGE_RESOLUTION|>--- conflicted
+++ resolved
@@ -16,12 +16,10 @@
 
     For example, P(electrons_detected | electrons_produced).
     """
-<<<<<<< HEAD
+    #: Source the block belongs to
     source: fd.Source = None
 
-=======
     #: Names of dimensions of the block's compute result
->>>>>>> 1799eadf
     dimensions: ty.Tuple[str]
 
     #: Additional dimensions used in the block computation.
@@ -206,20 +204,17 @@
 class BlockModelSource(fd.Source):
     """Source whose model is split over different Blocks
     """
-
-<<<<<<< HEAD
-    model_blocks = ()
-    final_dimensions = ()
-    initial_dimensions = ()
-    extra_dimensions = ()
-=======
+    
     #: Blocks the source is built from.
     #: simulate will be called from first to last, annotate from last to first.
     model_blocks: tuple
-
+    
     #: Dimensions provided by the first block
     initial_dimensions: tuple
->>>>>>> 1799eadf
+      
+    #: Additional dimensions used in the block computation;
+    #: see Block.extra_dimensions for info
+    extra_dimensions = ()
 
     def __init__(self, *args, **kwargs):
         if isinstance(self.model_blocks[0], FirstBlock):
