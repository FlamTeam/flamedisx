"""lz detector implementation

"""
import numpy as np
import math as m
import tensorflow as tf

import configparser
import os
import pandas as pd

import flamedisx as fd
from .. import nest as fd_nest
from .WS2024_cuts_and_acceptances import *
import pickle as pkl

from multihist import Histdd
from scipy import interpolate

import scipy
from multihist import Histdd


import flamedisx as fd
from flamedisx.lz.lz import LZSource
from flamedisx.lz.lz import LZXe124Source
from flamedisx.nest import nestGammaSource
from flamedisx.nest import nestERSource
from copy import deepcopy







export, __all__ = fd.exporter()
pi = tf.constant(m.pi)
GAS_CONSTANT = 8.314
N_AVAGADRO = 6.0221409e23
A_XENON = 131.293
XENON_REF_DENSITY = 2.90

##
# Useful functions
##


def interpolate_acceptance(arg, domain, acceptances):
    """ Function to interpolate signal acceptance curves
    :param arg: argument values for domain interpolation
    :param domain: domain values from interpolation map
    :param acceptances: acceptance values from interpolation map
    :return: Tensor of interpolated map values (same shape as x)
    """
    return np.interp(x=arg, xp=domain, fp=acceptances)

def build_position_map_from_data(map_file, axis_names, bins):
    """
    """
    map_df= fd.get_lz_file(map_file)
    assert isinstance(map_df, pd.DataFrame), 'Must pass in a dataframe to build position map hisotgram'

    mh = Histdd(bins=bins, axis_names=axis_names)

    add_args = []
    for axis_name in axis_names:
        add_args.append(map_df[axis_name].values)

    try:
        weights = map_df['weight'].values
    except Exception:
        weights = None

    mh.add(*add_args, weights=weights)

    return mh


##
# Flamedisx sources
##

##
# Common to all LZ sources
##

@export
class LZWS2024Source:
    path_s1_corr_latest = 'WS2024/s1Area_Correction_TPC_WS2024_radon_31Jan2024.json'
    path_s2_corr_latest = 'WS2024/s2Area_Correction_TPC_WS2024_radon_31Jan2024.json'

    path_s1_acc_curve = 'WS2024/cS1_tritium_acceptance_curve.json'
    path_s2_splitting_curve='WS2024/WS2024_S2splittingReconEff_mean.pkl'
    path_drift_map_dt='WS2024/drift_map_dt_WS2024.json'
    path_drift_map_x='WS2024/drift_map_x_WS2024.json'

    def __init__(self, *args, ignore_LCE_maps=False, ignore_acc_maps=False,ignore_all_cuts=False, ignore_drift_map=False, cap_upper_cs1=False, **kwargs):
        super().__init__(*args, **kwargs)

        self.cap_upper_cs1 = cap_upper_cs1
        self.ignore_all_cuts = ignore_all_cuts
        assert kwargs['detector'] in ('lz_WS2024',)

        assert os.path.exists(os.path.join(
            os.path.dirname(__file__), '../nest/config/', kwargs['detector'] + '.ini'))

        config = configparser.ConfigParser(inline_comment_prefixes=';')
        config.read(os.path.join(os.path.dirname(__file__), '../nest/config/',
                                 kwargs['detector'] + '.ini'))

        self.cS1_min = config.getfloat('NEST', 'cS1_min_config') * (1 + self.double_pe_fraction)  # phd to phe
        self.cS1_max = config.getfloat('NEST', 'cS1_max_config') * (1 + self.double_pe_fraction)  # phd to phe
        self.S2_min = config.getfloat('NEST', 'S2_min_config') * (1 + self.double_pe_fraction)  # phd to phe
        self.cS2_max = config.getfloat('NEST', 'cS2_max_config') * (1 + self.double_pe_fraction)  # phd to phe
        
        if not ignore_drift_map:
            try:
                drift_map=fd.get_lz_file(self.path_drift_map_dt)
                self.drift_map_dt = interpolate.LinearNDInterpolator(drift_map['coordinate_system'],drift_map['map'],fill_value=0)
                drift_map_xy=fd.get_lz_file(self.path_drift_map_x)
                self.drift_map_x = interpolate.LinearNDInterpolator(drift_map_xy['coordinate_system'],drift_map_xy['map'],fill_value=0)
            except:
                self.drift_map_dt = None
                self.drift_map_x = None

                print('Could not load drift maps \n !Using default NEST Calculation!')
        else:
            print("Ignoring drift map")
        
        
        
        self.ignore_acceptances_maps=False
        if ignore_acc_maps:
            print("ignoring acceptances")
            self.ignore_acceptances_maps = True

            self.cs1_acc_domain = None
            self.cS2_drift_acceptance_hist = None
        else:
            try:
                df_S1_acc = fd.get_lz_file(self.path_s1_acc_curve)
                self.cs1_acc_domain = np.array(df_S1_acc['cS1_phd']) * (1 + self.double_pe_fraction)  # phd to phe
                self.cs1_acc_curve = np.array(df_S1_acc['cS1_acceptance'])
                #TO-DO: Adapt to json for get_lz_file
                self.cS2_drift_acceptance_hist= fd.get_lz_file(self.path_s2_splitting_curve)
            except Exception:
                print("Could not load acceptance curves; setting to 1")

                self.cs1_acc_domain = None
                self.cS2_drift_acceptance_hist = None

        if ignore_LCE_maps:
            print("ingoring LCE maps")
            self.s1_map_latest = None
            self.s2_map_latest = None
        else:
            try:
                self.s1_map_latest = fd.InterpolatingMap(fd.get_lz_file(self.path_s1_corr_latest))
                self.s2_map_latest = fd.InterpolatingMap(fd.get_lz_file(self.path_s2_corr_latest))
            except Exception:
                print("Could not load maps; setting position corrections to 1")
                self.s1_map_latest = None
                self.s2_map_latest = None
       
    @staticmethod
    def photon_detection_eff(drift_time, *, g1=0.1122):
        """
            g1_gas: Floatable (defined in function argument)
            ensure this default is correct
        """
        return g1 * tf.ones_like(drift_time)

    @staticmethod
    def s2_photon_detection_eff(drift_time, *, g1_gas=0.076404):
        """
            g1_gas: Floatable (defined in function argument)
            ensure this default is correct
        """
        return g1_gas * tf.ones_like(drift_time)

    @staticmethod
    def get_elife(event_time):
        """
            Static method so just need to know
            Rob: Any reason I can't have self?
        """
        return 9e6*np.ones_like(event_time)

    def electron_detection_eff(self, drift_time, electron_lifetime):
        return self.extraction_eff * tf.exp(-drift_time / electron_lifetime)

    @staticmethod
    def s1_posDependence(s1_pos_corr_latest):
        return s1_pos_corr_latest

    @staticmethod
    def s2_posDependence(s2_pos_corr_latest):
        return s2_pos_corr_latest

    def s1_acceptance(self, s1, cs1, cs1_acc_curve):
        if self.ignore_all_cuts:
            return tf.ones_like(s1, dtype=fd.float_type())
        acceptance = tf.where((s1 >= self.spe_thr) &
                              (cs1 >= self.cS1_min),
                              tf.ones_like(s1, dtype=fd.float_type()),  # if condition non-zero
                              tf.zeros_like(s1, dtype=fd.float_type()))  # if false
        if self.cap_upper_cs1:
            acceptance *= tf.where(cs1 <= self.cS1_max,
                                  tf.ones_like(s1, dtype=fd.float_type()),  # if condition non-zero
                                  tf.zeros_like(s1, dtype=fd.float_type()))  # if false

        # multiplying by efficiency curve
        if not self.ignore_acceptances_maps:
            acceptance *= cs1_acc_curve
        
        return acceptance

    def s2_acceptance(self, s2, cs2, cs2_acc_curve,
                      fv_acceptance, resistor_acceptance, timestamp_acceptance):
        if self.ignore_all_cuts:
            return tf.ones_like(s2, dtype=fd.float_type())
        acceptance = tf.where((s2 >= self.s2_thr) &
                              (s2 >= self.S2_min) & (cs2 <= self.cS2_max),
                              tf.ones_like(s2, dtype=fd.float_type()),  # if condition non-zero
                              tf.zeros_like(s2, dtype=fd.float_type()))  # if false

        # multiplying by efficiency curve
        if not self.ignore_acceptances_maps:
            acceptance *= cs2_acc_curve

        # We will insert the FV acceptance here
        acceptance *= fv_acceptance
        # We will insert the resistor acceptance here
        acceptance *= resistor_acceptance
        # We will insert the timestamp acceptance here
        acceptance *= timestamp_acceptance

        return acceptance

    def add_extra_columns(self, d):
        super().add_extra_columns(d)
        
        
<<<<<<< HEAD
        if 'x_obs' not in d.columns and 'z' in d.columns:
            x_obs,y_obs=self.model_blocks[0].derive_observed_xy(d)
            d['x_obs'] = x_obs
            d['y_obs'] = y_obs
        if 'x_obs' not in d.columns and 'z' not in d.columns:
            print("not good")
=======
        if 'x_obs' not in d.columns:
            print("ERROR: Require observed X and Y")
>>>>>>> 1f9f1d77
            raise NotImplemented
            
        if (self.s1_map_latest is not None) and (self.s2_map_latest is not None):
            #LZLAMA uses correctedX and Y
            #I think this is meant to represent cluster (and therfore True position)
            d['s1_pos_corr_latest'] = self.s1_map_latest(
                np.transpose([d['x_obs'].values,
                              d['y_obs'].values,
                              d['drift_time'].values * 1e-9 / 1e-6]))
            d['s2_pos_corr_latest'] = self.s2_map_latest(
                np.transpose([d['x_obs'].values,
                              d['y_obs'].values]))
        else:
            d['s1_pos_corr_latest'] = np.ones_like(d['x'].values)
            d['s2_pos_corr_latest'] = np.ones_like(d['x'].values)
        
        if 'event_time' in d.columns and 'electron_lifetime' not in d.columns:
            d['electron_lifetime'] = self.get_elife(d['event_time'].values)

        if 's1' in d.columns and 'cs1' not in d.columns:
            d['cs1'] = d['s1'] / d['s1_pos_corr_latest']
            d['cs1_phd'] = d['cs1'] / (1 + self.double_pe_fraction)
            if self.cap_upper_cs1 == True:
                d['cs1'] = np.where(d['cs1'].values <= self.cS1_max, d['cs1'].values, self.cS1_max)
        if 's2' in d.columns and 'cs2' not in d.columns:
            d['cs2'] = (
                d['s2']
                / d['s2_pos_corr_latest']
                * np.exp(d['drift_time'] / d['electron_lifetime']))
            d['log10_cs2_phd'] = np.log10(d['cs2'] / (1 + self.double_pe_fraction))

        if 'cs1' in d.columns and 's1' not in d.columns:
            d['s1'] = d['cs1'] * d['s1_pos_corr_latest']
        if 'cs2' in d.columns and 's2' not in d.columns:
            d['s2'] = (
                d['cs2']
                * d['s2_pos_corr_latest']
                / np.exp(d['drift_time'] / d['electron_lifetime']))

        if 'cs1' in d.columns and 'cs2' in d.columns and 'ces_er_equivalent' not in d.columns:
            g1 = self.photon_detection_eff(0.)
            g1_gas = self.s2_photon_detection_eff(0.)
            g2 = fd_nest.calculate_g2(self.gas_field, self.density_gas, self.gas_gap,
                                      g1_gas, self.extraction_eff)
            d['ces_er_equivalent'] = (d['cs1'] / fd.tf_to_np(g1) + d['cs2'] / fd.tf_to_np(g2)) * self.Wq_keV

        if 'cs1' in d.columns and 'cs1_acc_curve' not in d.columns:
            if self.cs1_acc_domain is not None:
                d['cs1_acc_curve'] = interpolate_acceptance(
                    d['cs1'].values,
                    self.cs1_acc_domain,
                    self.cs1_acc_curve)
            else:
                d['cs1_acc_curve'] = np.ones_like(d['cs1'].values)
        if 'cs2' in d.columns and 'cs2_acc_curve' not in d.columns:
            if self.cS2_drift_acceptance_hist is not None:
                d['cs2_acc_curve'] = WS2024_S2splitting_reconstruction_efficiency(
                                                            d['cs2'].values/(1+self.double_pe_fraction),#phe->phd
                                                            d['drift_time'].values/1e3,#ns->us
                                                            self.cS2_drift_acceptance_hist)
                d['cs2_acc_curve'] *=WS2024_trigger_acceptance(d['s2'].values/(1+self.double_pe_fraction))

            else:
                d['cs2_acc_curve'] = np.ones_like(d['cs2'].values)
        
        if 'fv_acceptance' not in d.columns:
            x = d['x_obs'].values
            y = d['y_obs'].values
            dt=d['drift_time'].values/1e3
            d['fv_acceptance']=WS2024_fiducial_volume_cut(x,y,dt)

        if 'resistor_acceptance' not in d.columns:
            x = d['x_obs'].values
            y = d['y_obs'].values
            d['resistor_acceptance'] = WS2024_resistor_XY_cut(x,y)
            
        if 'timestamp_acceptance' not in d.columns:
            d['timestamp_acceptance'] = np.ones_like(d['event_time'],dtype=bool)
        
##
# Different interaction types: flat spectra
##

GAS_CONSTANT = 8.314
N_AVAGADRO = 6.0221409e23
A_XENON = 131.293
XENON_REF_DENSITY = 2.90

@export
class LZ24ERSource(LZWS2024Source, fd.nest.nestERSource):
    def __init__(self, *args, **kwargs):
        if ('detector' not in kwargs):
            kwargs['detector'] = 'lz_WS2024'
        super().__init__(*args, **kwargs)
    def mean_yield_electron(self, energy):
        """
            Update the mean yields to WS2024 LZLAMA (!397)
            ERYieldParams from NEST/LZLAMA
            Constants are direct over-rides of eqn 6 in Arxiv: 2211.10726 
            Energy: energy in keV
        """
        m1=tf.cast(12.4886,tf.float32)
        m2=tf.cast(85.0,tf.float32)
        m3=tf.cast(0.6050,tf.float32)
        m4= tf.cast(2.14687,tf.float32)
        m5=tf.cast(25.721,tf.float32)
        m6=tf.cast(0. ,tf.float32)
        m7=tf.cast(59.651,tf.float32)
        m8=tf.cast(3.6869,tf.float32)
        m9=tf.cast(0.2872,tf.float32)
        m10=tf.cast(0.1121 ,tf.float32)

        Nq = energy  / self.Wq_keV  #equation is in keV   

        Qy = m1 + (m2 - m1) / pow((1. + pow(energy /m3,m4)),m9) + \
            m5 + (m6 - m5) / pow((1. + pow(energy /m7, m8)), m10)

        coeff_TI = tf.cast(pow(1. / XENON_REF_DENSITY, 0.3), fd.float_type())
        coeff_Ni = tf.cast(pow(1. / XENON_REF_DENSITY, 1.4), fd.float_type())
        coeff_OL = tf.cast(pow(1. / XENON_REF_DENSITY, -1.7) /
                           fd.tf_log10(1. + coeff_TI * coeff_Ni * pow(XENON_REF_DENSITY, 1.7)), fd.float_type())

        Qy *= coeff_OL * fd.tf_log10(1. + coeff_TI * coeff_Ni * pow(self.density, 1.7)) * pow(self.density, -1.7)

        nel_temp = Qy * energy
        # Don't let number of electrons go negative
        nel = tf.where(nel_temp < 0,
                       0 * nel_temp,
                       nel_temp)

        return nel
    def fano_factor(self, nq_mean):
        """
            Update fano factor
            ERNRWidthParams from NEST/LZLAMA
            WS2024 directly over-ride and lose functional form of Arix:2211.10726
            nq_mean: mean number of quanta (self.mean_yield_quanta)
        """
        er_free_a = 0.3
        return tf.constant(er_free_a,tf.float32)
    
    def variance(self, *args):
        """
            Update variance
            ERNRWidthParams from NEST/LZLAMA
            Variance of skew guessian. I don't understand the args thing.
        """
        nel_mean = args[0]
        nq_mean = args[1]
        recomb_p = args[2]
        ni = args[3]

        if self.detector in ['lz','lz_WS2024']:
            er_free_b = 0.04311
        else:
            er_free_b = 0.0553
        er_free_c = 0.15505
        er_free_d = 0.46894
        er_free_e = -0.26564

        elec_frac = nel_mean / nq_mean
        ampl = er_free_b
        
        ampl =  tf.cast(0.086036 + (er_free_b - 0.086036) /
                       pow((1. + pow(self.drift_field / 295.2, 251.6)), 0.0069114),
                       fd.float_type()) 
        wide = er_free_c
        cntr = er_free_d
        skew = er_free_e

        mode = cntr + 2. / (tf.sqrt(2. * pi)) * skew * wide / tf.sqrt(1. + skew * skew)
        norm = 1. / (tf.exp(-0.5 * pow(mode - cntr, 2.) / (wide * wide)) *
                     (1. + tf.math.erf(skew * (mode - cntr) / (wide * tf.sqrt(2.)))))

        omega = norm * ampl * tf.exp(-0.5 * pow(elec_frac - cntr, 2.) / (wide * wide)) * \
            (1. + tf.math.erf(skew * (elec_frac - cntr) / (wide * tf.sqrt(2.))))
        omega = tf.where(nq_mean == 0,
                         tf.zeros_like(omega, dtype=fd.float_type()),
                         omega)

        return recomb_p * (1. - recomb_p) * ni + omega * omega * ni * ni
    

@export
class LZ24GammaSource(LZWS2024Source, fd.nest.nestGammaSource):
    def __init__(self, *args, **kwargs):
        if ('detector' not in kwargs):
            kwargs['detector'] = 'lz_WS2024'
        super().__init__(*args, **kwargs)


@export
class LZ24ERGammaWeightedSource(LZWS2024Source, fd.nest.nestERGammaWeightedSource):
    def __init__(self, *args, **kwargs):
        if ('detector' not in kwargs):
            kwargs['detector'] = 'lz_WS2024'
        super().__init__(*args, **kwargs)


@export
class LZ24NRSource(LZWS2024Source, fd.nest.nestNRSource):
    def __init__(self, *args, **kwargs):
        if ('detector' not in kwargs):
            kwargs['detector'] = 'lz_WS2024'
        super().__init__(*args, **kwargs)
    def mean_yields(self, energy):
        """
            Update the mean yields to WS2024 LZLAMA (!397)
            NRYieldParams from NEST/LZLAMA
            See section C. in Arxiv: 2211.10726 
            Energy: energy in keV
        """
        nr_nuis_alpha = tf.cast(10.19,tf.float32)
        nr_nuis_beta = tf.cast(1.11,tf.float32)
        nr_nuis_gamma = tf.cast(0.0498,tf.float32)
        nr_nuis_delta = tf.cast(-0.0533,tf.float32)
        nr_nuis_epsilon = tf.cast(12.46,tf.float32)
        nr_nuis_zeta =  tf.cast(0.2942,tf.float32)
        nr_nuis_eta = tf.cast(1.899,tf.float32)
        nr_nuis_theta = tf.cast(0.3197,tf.float32)
        nr_nuis_l = tf.cast(2.066,tf.float32)
        nr_nuis_p = tf.cast(0.509,tf.float32)
        nr_new_nuis_a = tf.cast(0.996,tf.float32)
        nr_new_nuis_b =  tf.cast(0.999,tf.float32)
 
        TIB = nr_nuis_gamma * tf.math.pow(self.drift_field, nr_nuis_delta) * pow(self.density / XENON_REF_DENSITY, 0.3)
        Qy = 1. / (TIB * tf.math.pow(energy + nr_nuis_epsilon, nr_nuis_p))
        Qy *= (1. - (1. / tf.math.pow(1. + tf.math.pow(tf.math.divide_no_nan(energy , nr_nuis_zeta), nr_nuis_eta), nr_new_nuis_a)))

        nel_temp = Qy * energy
        # Don't let number of electrons go negative
        nel = tf.where(nel_temp < 0,
                       0 * nel_temp,
                       nel_temp)

        nq_temp = nr_nuis_alpha * pow(energy, nr_nuis_beta)

        nph_temp = (nq_temp - nel) * (1. - (1. / tf.math.pow(1. + tf.math.pow(tf.math.divide_no_nan(energy , nr_nuis_theta), nr_nuis_l), nr_new_nuis_b)))
        # Don't let number of photons go negative
        nph = tf.where(nph_temp < 0,
                       0 * nph_temp,
                       nph_temp)

        nq = nel + nph

        ni = (4. / TIB) * (tf.exp(nel * TIB / 4.) - 1.)

        nex = nq - ni

        ex_ratio = tf.cast(tf.math.divide_no_nan(nex , ni), fd.float_type())

        ex_ratio = tf.where(tf.logical_and(ex_ratio < self.alpha, energy > 100.),
                            self.alpha * tf.ones_like(ex_ratio, dtype=fd.float_type()),
                            ex_ratio)
        ex_ratio = tf.where(tf.logical_and(ex_ratio > 1., energy < 1.),
                            tf.ones_like(ex_ratio, dtype=fd.float_type()),
                            ex_ratio)
        ex_ratio = tf.where(tf.math.is_nan(ex_ratio),
                            tf.zeros_like(ex_ratio, dtype=fd.float_type()),
                            ex_ratio)

        return nel, nq, ex_ratio

    def yield_fano(self, nq_mean):
        """
            Update fano factor
            ERNRWidthParams from NEST/LZLAMA
            nq_mean: mean number of quanta (self.mean_yield_quanta)
        """
        if self.detector in ['lz','lz_WS2024']:
            nr_free_a = 0.404
            nr_free_b = 0.393
        else:
            nr_free_a = 1.
            nr_free_b = 1.

        ni_fano = tf.ones_like(nq_mean, dtype=fd.float_type()) * nr_free_a
        nex_fano = tf.ones_like(nq_mean, dtype=fd.float_type()) * nr_free_b

        return ni_fano, nex_fano

    @staticmethod
    def skewness(nq_mean):
        """
            Update skewness 
            ERNRWidthParams from NEST/LZLAMA
            nq_mean: mean number of quanta (self.mean_yield_quanta)
        """
        nr_free_f =  2.220

        mask = tf.less(nq_mean, 1e4 * tf.ones_like(nq_mean))
        skewness = tf.ones_like(nq_mean, dtype=fd.float_type()) * nr_free_f
        skewness_masked = tf.multiply(skewness, tf.cast(mask, fd.float_type()))

        return skewness_masked

    def variance(self, *args):
        """
            Update Variance 
            ERNRWidthParams from NEST/LZLAMA
            I don't understand args
        """
        nel_mean = args[0]
        nq_mean = args[1]
        recomb_p = args[2]
        ni = args[3]

        if self.detector in ['lz','lz_WS2024']:
            nr_free_c = 0.0383
        else:
            nr_free_c = 0.1
        nr_free_d = 0.497
        nr_free_e =  0.1906

        elec_frac = nel_mean / nq_mean

        omega = nr_free_c * tf.exp(-0.5 * pow(elec_frac - nr_free_d, 2.) / (nr_free_e * nr_free_e))
        omega = tf.where(nq_mean == 0,
                         tf.zeros_like(omega, dtype=fd.float_type()),
                         tf.cast(omega, dtype=fd.float_type()))

        return recomb_p * (1. - recomb_p) * ni + omega * omega * ni * ni

##
# This is an architectural problem!
# can't specific changes like this, would need to make a whole new NEST!
# Maybe I can play with the inheritance
##
##
# Calibration sources
##


@export
class LZ24CH3TSource(LZ24ERSource, fd.nest.CH3TSource):
    t_start = pd.to_datetime('2022-04-19T00:00:00')
    t_start = t_start.tz_localize(tz='America/Denver')

    t_stop = pd.to_datetime('2022-04-19T00:00:00')
    t_stop = t_stop.tz_localize(tz='America/Denver')

    def __init__(self, *args, **kwargs):
        if ('detector' not in kwargs):
            kwargs['detector'] = 'lz_WS2024'
        super().__init__(*args, **kwargs)


@export
class LZ24DDSource(LZ24NRSource, fd.nest.DDSource):
    t_start = pd.to_datetime('2022-04-19T00:00:00')
    t_start = t_start.tz_localize(tz='America/Denver')

    t_stop = pd.to_datetime('2022-04-19T00:00:00')
    t_stop = t_stop.tz_localize(tz='America/Denver')

    def __init__(self, *args, **kwargs):
        if ('detector' not in kwargs):
            kwargs['detector'] = 'lz_WS2024'
        super().__init__(*args, **kwargs)


##
# Signal sources
##


@export
class LZ24WIMPSource(LZ24NRSource, fd.nest.nestWIMPSource):
    def __init__(self, *args, **kwargs):
        if ('detector' not in kwargs):
            kwargs['detector'] = 'lz_WS2024'
        super().__init__(*args, **kwargs)


@export
class LZ24FermionicDMSource(LZ24ERSource, fd.nest.FermionicDMSource):
    def __init__(self, *args, **kwargs):
        if ('detector' not in kwargs):
            kwargs['detector'] = 'lz_WS2024'
        super().__init__(*args, **kwargs)


##
# Background sources
##


@export
class LZ24Pb214Source(LZ24ERSource, fd.nest.Pb214Source, fd.nest.nestSpatialRateERSource):
    def __init__(self, *args, bins=None, **kwargs):
        if ('detector' not in kwargs):
            kwargs['detector'] = 'lz_WS2024'

        if bins is None:
            bins=(np.sqrt(np.linspace(0.**2, 67.8**2, num=21)),
                  np.linspace(86000., 936500., num=21))

        mh = build_position_map_from_data('Pb214_spatial_map_data.pkl', ['r', 'drift_time'], bins)
        self.spatial_hist = mh

        super().__init__(*args, **kwargs)


@export
class LZ24DetERSource(LZ24ERSource, fd.nest.DetERSource, fd.nest.nestSpatialRateERSource):
    def __init__(self, *args, **kwargs):
        if ('detector' not in kwargs):
            kwargs['detector'] = 'lz_WS2024'

        mh = fd.get_lz_file('DetER_spatial_map_hist.pkl')
        self.spatial_hist = mh

        super().__init__(*args, **kwargs)


@export
class LZ24BetaSource(LZ24ERSource, fd.nest.BetaSource):
    def __init__(self, *args, **kwargs):
        if ('detector' not in kwargs):
            kwargs['detector'] = 'lz_WS2024'
        super().__init__(*args, **kwargs)


@export
class LZ24Xe136Source(LZ24ERSource, fd.nest.Xe136Source):
    def __init__(self, *args, **kwargs):
        if ('detector' not in kwargs):
            kwargs['detector'] = 'lz_WS2024'
        super().__init__(*args, **kwargs)


@export
class LZ24vERSource(LZ24ERSource, fd.nest.vERSource, fd.nest.nestTemporalRateOscillationERSource):
    def __init__(self, *args, amplitude=None, phase_ns=None, period_ns=None, **kwargs):
        if ('detector' not in kwargs):
            kwargs['detector'] = 'lz_WS2024'

        if amplitude is None:
            self.amplitude = 2. * 0.01671
        else:
            self.amplitude = amplitude

        if phase_ns is None:
            self.phase_ns = pd.to_datetime('2022-01-04T00:00:00').value
        else:
            self.phase_ns = phase_ns

        if period_ns is None:
            self.period_ns = 1. * 3600. * 24. * 365.25 * 1e9
        else:
            self.period_ns = period_ns

        super().__init__(*args, **kwargs)


@export
class LZ24Ar37Source(LZ24ERSource, fd.nest.Ar37Source, fd.nest.nestTemporalRateDecayERSource):
    def __init__(self, *args, time_constant_ns=None, **kwargs):
        if ('detector' not in kwargs):
            kwargs['detector'] = 'lz_WS2024'

        if time_constant_ns is None:
            self.time_constant_ns = (35.0 / np.log(2)) * 1e9 * 3600. * 24.
        else:
            self.time_constant_ns = time_constant_ns

        super().__init__(*args, **kwargs)


@export
class LZXe124Source(LZWS2024Source, fd.nest.Xe124Source):
    def __init__(self, *args, **kwargs):
        if ('detector' not in kwargs):
            kwargs['detector'] = 'lz_WS2024'
        super().__init__(*args, **kwargs)


@export
class LZXe127Source(LZWS2024Source, fd.nest.Xe127Source, fd.nest.nestSpatialTemporalRateDecayERSource):
    def __init__(self, *args, bins=None, time_constant_ns=None, **kwargs):
        if ('detector' not in kwargs):
            kwargs['detector'] = 'lz_WS2024'

        if bins is None:
            bins=(np.sqrt(np.linspace(0.**2, 67.8**2, num=51)),
                  np.linspace(LZERSource().z_bottom, LZERSource().z_top, num=51))

        mh = fd.get_lz_file('Xe127_spatial_map_hist.pkl')
        self.spatial_hist = mh

        if time_constant_ns is None:
            self.time_constant_ns = (36.4 / np.log(2)) * 1e9 * 3600. * 24.
        else:
            self.time_constant_ns = time_constant_ns

        super().__init__(*args, **kwargs)


@export
class LZ24B8Source(LZ24NRSource, fd.nest.B8Source, fd.nest.nestTemporalRateOscillationNRSource):
    def __init__(self, *args, amplitude=None, phase_ns=None, period_ns=None, **kwargs):
        if ('detector' not in kwargs):
            kwargs['detector'] = 'lz_WS2024'

        if amplitude is None:
            self.amplitude = 2. * 0.01671
        else:
            self.amplitude = amplitude

        if phase_ns is None:
            self.phase_ns = pd.to_datetime('2022-01-04T00:00:00').value
        else:
            self.phase_ns = phase_ns

        if period_ns is None:
            self.period_ns = 1. * 3600. * 24. * 365.25 * 1e9
        else:
            self.period_ns = period_ns

        super().__init__(*args, **kwargs)


@export
class LZ24DetNRSource(LZ24NRSource, fd.nest.nestSpatialRateNRSource):
    """
    """

    def __init__(self, *args, **kwargs):
        if ('detector' not in kwargs):
            kwargs['detector'] = 'lz_WS2024'

        df_DetNR = fd.get_lz_file('DetNR_spectrum.pkl')

        self.energies = tf.convert_to_tensor(df_DetNR['energy_keV'].values, dtype=fd.float_type())
        self.rates_vs_energy = tf.convert_to_tensor(df_DetNR['spectrum_value_norm'].values, dtype=fd.float_type())

        mh = fd.get_lz_file('DetNR_spatial_map_hist.pkl')
        self.spatial_hist = mh

        super().__init__(*args, **kwargs)


## TO DO:
## ADD in accidentals source






class LZXe124Source(LZWS2024Source, fd.nest.Xe124Source):
    def __init__(self, *args, **kwargs):
        if ('detector' not in kwargs):
            kwargs['detector'] = 'lz_WS2024'
        super().__init__(*args, **kwargs)

    def mean_yield_electron(self, energy,b=1.3):
        # Default EC model (Weighted ER)
        weight_param_a = 0.23
        weight_param_b = 0.77
        weight_param_c = 2.95
        weight_param_d = -1.44
        weight_param_e = 421.15
        weight_param_f = 3.27

        weightG = tf.cast(weight_param_a + weight_param_b * tf.math.erf(weight_param_c *
                          (tf.math.log(energy) + weight_param_d)) *
                          (1. - (1. / (1. + pow(self.drift_field / weight_param_e, weight_param_f)))),
                          fd.float_type())
        weightB = tf.cast(1. - weightG, fd.float_type())

        nel_gamma = tf.cast(nestGammaSource.mean_yield_electron(self, energy), fd.float_type())
        nel_beta = tf.cast(nestERSource.mean_yield_electron(self, energy), fd.float_type())

        nel_raw = nel_gamma * weightG + nel_beta * weightB
        # ===============END OF EC MODEL===================
        # Based on xi and b, calculate scaling factor s
        xi_L=7.52
        
        s=tf.math.log(1+b*xi_L) / tf.math.log(1+xi_L) /b
        nel_DEC = nel_raw * s
        
        nel_temp = tf.where(tf.logical_and((energy >9.7), (energy <10.1)), nel_DEC, nel_raw) # select LL shell based on energy
        # Don't let number of electrons go negative
        nel = tf.where(nel_temp < 0,
                       0 * nel_temp,
                       nel_temp)

        return nel
    
@export
class LZ24CH3TSource(LZ24ERSource,fd.nest.CH3TSource):
    def __init__(self, *args, **kwargs):
        if ('detector' not in kwargs):
            kwargs['detector'] = 'lz_WS2024'

        super().__init__(*args, **kwargs)
@export
class LZ24C14Source(LZ24ERSource):
    def __init__(self, *args, **kwargs):
        if ('detector' not in kwargs):
            kwargs['detector'] = 'lz_WS2024'
        m_e = 510.9989461  # e- rest mass-energy [keV]
        aa = 0.0072973525664;          # fine structure constant
        ZZ = 7.;
        V0 = 0.495;  # effective offset in T due to screening of the nucleus by electrons
        qValue = 156.
        #energy range to avoid nans
        energies = tf.linspace(0.01, qValue, 1000)

        Ee=energies+m_e
        pe=np.sqrt(np.square(Ee)-np.square(m_e))
        dNdE_phasespace=pe * Ee * (qValue - energies)**2
        Ee_screen = Ee - V0
        W_screen = (Ee_screen) / m_e
        p_screen = np.sqrt(W_screen * W_screen - 1)
        p_screen=np.where(W_screen<1,0.,p_screen)
        WW = (Ee) / m_e
        pp = np.sqrt(WW * WW - 1)
        G_screen = (Ee_screen) / (m_e)  ## Gamma, Total energy(KE+M) over M
        B_screen = np.sqrt((G_screen * G_screen - 1)*(G_screen * G_screen))  # v/c of electron. Ratio of
        B_screen=np.where(G_screen<1,0.,B_screen)
        x_screen = (2 * pi * ZZ * aa) / B_screen
        F_nr_screen = W_screen * p_screen / (WW * pp) * x_screen * (1 / (1 - np.exp(-x_screen)))
        F_nr_screen=np.where(p_screen<=0. ,0. ,F_nr_screen)
        F_bb_screen =F_nr_screen *np.power(W_screen * W_screen * (1 + 4 * (aa * ZZ) * (aa * ZZ)) - 1,np.sqrt(1 - aa * aa * ZZ * ZZ) - 1)
        spectrum = dNdE_phasespace * F_bb_screen
        spectrum=spectrum/np.sum(spectrum)
        energies = tf.cast(energies, fd.float_type())
        rates_vs_energy = tf.cast(spectrum, fd.float_type())
        self.energies = tf.cast(energies, fd.float_type())
        self.rates_vs_energy = tf.cast(spectrum, fd.float_type())
        super().__init__(*args, **kwargs)
@export
class LZ24AccidentalsSource(fd.TemplateSource):
    path_s1_corr_latest = 'WS2024/s1Area_Correction_TPC_WS2024_radon_31Jan2024.json'
    path_s2_corr_latest = 'WS2024/s2Area_Correction_TPC_WS2024_radon_31Jan2024.json'

    def __init__(self, *args, simulate_safety_factor=2., **kwargs):
        hist = fd.get_lz_file('WS2024/accidentals_model.pkl')

        hist_values = hist['hist_values']
        s1_edges = hist['cs1_phd_edges']
        s2_edges = hist['log10_cs2_phd_edges']

        mh = Histdd(bins=[len(s1_edges) - 1, len(s2_edges) - 1]).from_histogram(hist_values, bin_edges=[s1_edges, s2_edges])
        mh = mh / mh.n
        mh = mh / mh.bin_volumes()

        self.simulate_safety_factor = simulate_safety_factor

        try:
            self.s1_map_latest = fd.InterpolatingMap(fd.get_lz_file(self.path_s1_corr_latest))
            self.s2_map_latest = fd.InterpolatingMap(fd.get_lz_file(self.path_s2_corr_latest))
        except Exception:
            print("Could not load maps; setting position corrections to 1")
            self.s1_map_latest = None
            self.s2_map_latest = None

        super().__init__(*args, template=mh, interpolate=True,
                         axis_names=('cs1_phd', 'log10_cs2_phd'),
                         **kwargs)

    def _annotate(self,ignore_priors=False, **kwargs):
        """
            Currently quite weird, ignore priors isn't used
        """
        super()._annotate(**kwargs)

        lz_source = LZ24ERSource()
        self.data[self.column] /= (1 + lz_source.double_pe_fraction)
        self.data[self.column] /= (np.log(10) * self.data['cs2'].values)
        self.data[self.column] /= self.data['s1_pos_corr_latest'].values
        self.data[self.column] *= (np.exp(self.data['drift_time'].values /
                                          self.data['electron_lifetime'].values) /
                                   self.data['s2_pos_corr_latest'].values)

    def simulate(self, n_events, fix_truth=None, full_annotate=False,
                 keep_padding=False, **params):
        df = super().simulate(int(n_events * self.simulate_safety_factor), fix_truth=fix_truth,
                              full_annotate=full_annotate, keep_padding=keep_padding, **params)

        lz_source = LZ24ERSource()
        df_pos = pd.DataFrame(lz_source.model_blocks[0].draw_positions(len(df)))
        df = df.join(df_pos)

        df_time = pd.DataFrame(lz_source.model_blocks[0].draw_time(len(df)), columns=['event_time'])
        df = df.join(df_time)

        lz_source.add_extra_columns(df)
        df['acceptance'] = df['fv_acceptance'].values * df['resistor_acceptance'].values * df['timestamp_acceptance'].values

        df['cs1'] = df['cs1_phd'] * (1 + lz_source.double_pe_fraction)
        df['cs2'] = 10**df['log10_cs2_phd'] * (1 + lz_source.double_pe_fraction)
        df['s1'] = df['cs1'] * df['s1_pos_corr_latest']
        df['s2'] = (
            df['cs2']
            * df['s2_pos_corr_latest']
            / np.exp(df['drift_time'] / df['electron_lifetime']))

        df['acceptance'] *= (df['s2'].values >= lz_source.S2_min)

        df = df[df['acceptance'] == 1.]
        df = df.reset_index(drop=True)

        try:
            df = df.head(n_events)
        except Exception:
            raise RuntimeError('Too many events lost due to spatial/temporal cuts, try increasing \
                                simulate_safety_factor')
        df = df.drop(columns=['fv_acceptance', 'resistor_acceptance', 'timestamp_acceptance',
                              'acceptance'])

        lz_source.add_extra_columns(df)

        return df

    def add_extra_columns(self, d):
        super().add_extra_columns(d)

        if (self.s1_map_latest is not None) and (self.s2_map_latest is not None):
            d['s1_pos_corr_latest'] = self.s1_map_latest(
                np.transpose([d['x'].values,
                              d['y'].values,
                              d['drift_time'].values * 1e-9 / 1e-6]))
            d['s2_pos_corr_latest'] = self.s2_map_latest(
                np.transpose([d['x'].values,
                              d['y'].values]))
        else:
            d['s1_pos_corr_latest'] = np.ones_like(d['x'].values)
            d['s2_pos_corr_latest'] = np.ones_like(d['x'].values)

        lz_source = LZ24ERSource()

        if 'event_time' in d.columns and 'electron_lifetime' not in d.columns:
            d['electron_lifetime'] = lz_source.get_elife(d['event_time'].values)

        if 's1' in d.columns and 'cs1' not in d.columns:
            d['cs1'] = d['s1'] / d['s1_pos_corr_latest']
            d['cs1_phd'] = d['cs1'] / (1 + lz_source.double_pe_fraction)
        if 's2' in d.columns and 'cs2' not in d.columns:
            d['cs2'] = (
                d['s2']
                / d['s2_pos_corr_latest']
                * np.exp(d['drift_time'] / d['electron_lifetime']))
            d['log10_cs2_phd'] = np.log10(d['cs2'] / (1 + lz_source.double_pe_fraction))

    def estimate_position_acceptance(self, n_trials=int(1e5)):
        lz_source = LZ24ERSource()
        df = pd.DataFrame(lz_source.model_blocks[0].draw_positions(n_trials))
        df_time = pd.DataFrame(lz_source.model_blocks[0].draw_time(n_trials), columns=['event_time'])
        df = df.join(df_time)

        lz_source.add_extra_columns(df)
        df['acceptance'] = df['fv_acceptance'].values * df['resistor_acceptance'].values * df['timestamp_acceptance'].values

        return np.sum(df['acceptance'].values) / n_trials









##
# Source groups
##


@export
class LZERSourceGroup(LZWS2024Source, fd.nest.nestERSourceGroup):
    def __init__(self, *args, **kwargs):
        if ('detector' not in kwargs):
            kwargs['detector'] = 'lz_WS2024'
        super().__init__(*args, **kwargs)


@export
class LZERGammaWeightedSourceGroup(LZWS2024Source, fd.nest.nestERGammaWeightedSourceGroup):
    def __init__(self, *args, **kwargs):
        if ('detector' not in kwargs):
            kwargs['detector'] = 'lz_WS2024'
        super().__init__(*args, **kwargs)


@export
class LZNRSourceGroup(LZWS2024Source, fd.nest.nestNRSourceGroup):
    def __init__(self, *args, **kwargs):
        if ('detector' not in kwargs):
            kwargs['detector'] = 'lz_WS2024'
        super().__init__(*args, **kwargs)<|MERGE_RESOLUTION|>--- conflicted
+++ resolved
@@ -27,13 +27,6 @@
 from flamedisx.nest import nestGammaSource
 from flamedisx.nest import nestERSource
 from copy import deepcopy
-
-
-
-
-
-
-
 export, __all__ = fd.exporter()
 pi = tf.constant(m.pi)
 GAS_CONSTANT = 8.314
@@ -242,17 +235,8 @@
         super().add_extra_columns(d)
         
         
-<<<<<<< HEAD
-        if 'x_obs' not in d.columns and 'z' in d.columns:
-            x_obs,y_obs=self.model_blocks[0].derive_observed_xy(d)
-            d['x_obs'] = x_obs
-            d['y_obs'] = y_obs
-        if 'x_obs' not in d.columns and 'z' not in d.columns:
-            print("not good")
-=======
         if 'x_obs' not in d.columns:
             print("ERROR: Require observed X and Y")
->>>>>>> 1f9f1d77
             raise NotImplemented
             
         if (self.s1_map_latest is not None) and (self.s2_map_latest is not None):
@@ -797,10 +781,6 @@
 
 ## TO DO:
 ## ADD in accidentals source
-
-
-
-
 
 
 class LZXe124Source(LZWS2024Source, fd.nest.Xe124Source):
@@ -1011,14 +991,6 @@
 
         return np.sum(df['acceptance'].values) / n_trials
 
-
-
-
-
-
-
-
-
 ##
 # Source groups
 ##
