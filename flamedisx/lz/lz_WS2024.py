--- conflicted
+++ resolved
@@ -646,6 +646,7 @@
 ##
 
 
+
 @export
 class LZ24Pb214Source(LZ24ERSource, fd.nest.Pb214Source):#, fd.nest.nestSpatialRateERSource):
     def __init__(self, *args, bins=None, **kwargs):
@@ -728,8 +729,6 @@
         super().__init__(*args, **kwargs)
 
 
-<<<<<<< HEAD
-=======
 @export
 class LZ24Xe127Source(LZWS2024Source, fd.nest.Xe127Source):#, fd.nest.nestSpatialTemporalRateDecayERSource):
     def __init__(self, *args, bins=None, time_constant_ns=None, **kwargs):
@@ -751,7 +750,6 @@
         super().__init__(*args, **kwargs)
 
 
->>>>>>> 7745dfa4
 @export
 class LZXe124Source(LZWS2024Source, fd.nest.Xe124Source):
     def __init__(self, *args, **kwargs):
@@ -837,7 +835,6 @@
 
         super().__init__(*args, **kwargs)
 
-<<<<<<< HEAD
 
 ## TO DO:
 ## ADD in accidentals source
@@ -930,8 +927,7 @@
         self.energies = tf.cast(energies, fd.float_type())
         self.rates_vs_energy = tf.cast(spectrum, fd.float_type())
         super().__init__(*args, **kwargs)
-=======
->>>>>>> 7745dfa4
+
 @export
 class LZ24AccidentalsSource(fd.TemplateSource):
     path_s1_corr_latest = 'WS2024/s1Area_Correction_TPC_WS2024_radon_31Jan2024.json'
